"""Code which tests the FigureWidgetResampler functionalities"""

__author__ = "Jonas Van Der Donckt, Jeroen Van Der Donckt, Emiel Deprost"


<<<<<<< HEAD
from copy import copy
from typing import List
=======
import pytest
>>>>>>> 7f80ef82

import pytest
import datetime
import numpy as np
import pandas as pd
import plotly.graph_objects as go
<<<<<<< HEAD
=======

from copy import copy
from datetime import datetime
from typing import List

>>>>>>> 7f80ef82
from plotly.subplots import make_subplots
from plotly_resampler import EfficientLTTB, EveryNthPoint, FigureWidgetResampler


def test_add_trace_kwarg_space(float_series, bool_series, cat_series):
    # see: https://plotly.com/python/subplots/#custom-sized-subplot-with-subplot-titles
    base_fig = make_subplots(
        rows=2,
        cols=2,
        specs=[[{}, {}], [{"colspan": 2}, None]],
    )

    kwarg_space_list = [
        {},
        {
            "default_downsampler": EfficientLTTB(interleave_gaps=True),
            "resampled_trace_prefix_suffix": tuple(["<b>[r]</b>", "~~"]),
            "verbose": True,
        },
    ]
    for kwarg_space in kwarg_space_list:
        fig = FigureWidgetResampler(base_fig, **kwarg_space)

        fig.add_trace(
            go.Scatter(x=float_series.index, y=float_series),
            row=1,
            col=1,
            limit_to_view=False,
            hf_text="text",
            hf_hovertext="hovertext",
        )

        fig.add_trace(
            go.Scatter(text="text", name="bool_series"),
            hf_x=bool_series.index,
            hf_y=bool_series,
            row=1,
            col=2,
            limit_to_view=True,
        )

        fig.add_trace(
            go.Scattergl(text="text", name="cat_series"),
            row=2,
            col=1,
            downsampler=EveryNthPoint(interleave_gaps=True),
            hf_x=cat_series.index,
            hf_y=cat_series,
            limit_to_view=True,
        )


def test_add_trace_not_resampling(float_series):
    # see: https://plotly.com/python/subplots/#custom-sized-subplot-with-subplot-titles
    base_fig = make_subplots(
        rows=2,
        cols=2,
        specs=[[{}, {}], [{"colspan": 2}, None]],
    )

    fig = FigureWidgetResampler(base_fig, default_n_shown_samples=1000)

    fig.add_trace(
        go.Scatter(
            x=float_series.index[:800], y=float_series[:800], name="float_series"
        ),
        row=1,
        col=1,
        hf_text="text",
        hf_hovertext="hovertext",
    )

    fig.add_trace(
        go.Scatter(name="float_series"),
        limit_to_view=False,
        row=1,
        col=1,
        hf_x=float_series.index[-800:],
        hf_y=float_series[-800:],
        hf_text="text",
        hf_hovertext="hovertext",
    )


def test_add_scatter_trace_no_data():
    fig = FigureWidgetResampler(default_n_shown_samples=1000)

    # no x and y data
    fig.add_trace(go.Scatter())


def test_add_scatter_trace_no_x():
    fig = FigureWidgetResampler(go.Figure(), default_n_shown_samples=1000)

    # no x data
    fig.add_trace(go.Scatter(y=[2, 1, 4, 3], name="s1"))
    fig.add_trace(go.Scatter(name="s2"), hf_y=[2, 1, 4, 3])


def test_add_not_a_hf_trace(float_series):
    # see: https://plotly.com/python/subplots/#custom-sized-subplot-with-subplot-titles
    base_fig = make_subplots(
        rows=2,
        cols=2,
        specs=[[{}, {}], [{"colspan": 2}, None]],
    )

    fig = FigureWidgetResampler(base_fig, default_n_shown_samples=1000, verbose=True)

    fig.add_trace(
        go.Scatter(
            x=float_series.index[:800], y=float_series[:800], name="float_series"
        ),
        row=1,
        col=1,
        hf_text="text",
        hf_hovertext="hovertext",
    )

    # add a not hf-trace
    fig.add_trace(
        go.Histogram(
            x=float_series,
            name="float_series",
        ),
        row=2,
        col=1,
    )


def test_box_histogram(float_series):
    base_fig = make_subplots(
        rows=2,
        cols=2,
        specs=[[{}, {}], [{"colspan": 2}, None]],
    )

    fig = FigureWidgetResampler(base_fig, default_n_shown_samples=1000, verbose=True)

    fig.add_trace(
        go.Scattergl(x=float_series.index, y=float_series, name="float_series"),
        row=1,
        col=1,
        hf_text="text",
        hf_hovertext="hovertext",
    )

    fig.add_trace(go.Box(x=float_series.values, name="float_series"), row=1, col=2)
    fig.add_trace(
        go.Box(x=float_series.values**2, name="float_series**2"), row=1, col=2
    )

    # add a not hf-trace
    fig.add_trace(
        go.Histogram(
            x=float_series,
            name="float_series",
        ),
        row=2,
        col=1,
    )


def test_cat_box_histogram(float_series):
    # Create a categorical series, with mostly a's, but a few sparse b's and c's
    cats_list = np.array(list("aaaaaaaaaa" * 1000))
    cats_list[np.random.choice(len(cats_list), 100, replace=False)] = "b"
    cats_list[np.random.choice(len(cats_list), 50, replace=False)] = "c"
    cat_series = pd.Series(cats_list, dtype="category")

    base_fig = make_subplots(
        rows=2,
        cols=2,
        specs=[[{}, {}], [{"colspan": 2}, None]],
    )
    fig = FigureWidgetResampler(base_fig, default_n_shown_samples=1000, verbose=True)

    fig.add_trace(
        go.Scattergl(name="cat_series", x=cat_series.index, y=cat_series),
        row=1,
        col=1,
        hf_text="text",
        hf_hovertext="hovertext",
    )

    fig.add_trace(go.Box(x=float_series.values, name="float_box_pow"), row=1, col=2)
    fig.add_trace(
        go.Box(x=float_series.values**2, name="float_box_pow_2"), row=1, col=2
    )

    # add a not hf-trace
    fig.add_trace(
        go.Histogram(
            x=float_series,
            name="float_hist",
        ),
        row=2,
        col=1,
    )

    fig.update_layout(height=700)


def test_replace_figure(float_series):
    # see: https://plotly.com/python/subplots/#custom-sized-subplot-with-subplot-titles
    base_fig = make_subplots(
        rows=2,
        cols=2,
        specs=[[{}, {}], [{"colspan": 2}, None]],
    )

    fr_fig = FigureWidgetResampler(base_fig, default_n_shown_samples=1000)

    go_fig = go.Figure()
    go_fig.add_trace(go.Scattergl(x=float_series.index, y=float_series, name="fs"))

    fr_fig.replace(go_fig, convert_existing_traces=False)
    # assert len(fr_fig.data) == 1
    assert len(fr_fig.data[0]["x"]) == len(float_series)
    # the orig float series data must still be the orig shape (we passed a view so
    # we must check this)
    assert len(go_fig.data[0]["x"]) == len(float_series)

    fr_fig.replace(go_fig, convert_existing_traces=True)
    # assert len(fr_fig.data) == 1
    assert len(fr_fig.data[0]["x"]) == 1000

    # the orig float series data must still be the orig shape (we passed a view so
    # we must check this)
    assert len(go_fig.data[0]["x"]) == len(float_series)


def test_nan_removed_input(float_series):
    # see: https://plotly.com/python/subplots/#custom-sized-subplot-with-subplot-titles
    base_fig = make_subplots(
        rows=2,
        cols=2,
        specs=[[{}, {}], [{"colspan": 2}, None]],
    )

    fig = FigureWidgetResampler(
        base_fig,
        default_n_shown_samples=1000,
        resampled_trace_prefix_suffix=(
            '<b style="color:sandybrown">[R]</b>',
            '<b style="color:sandybrown">[R]</b>',
        ),
    )

    float_series = float_series.copy()
    float_series.iloc[np.random.choice(len(float_series), 100)] = np.nan
    fig.add_trace(
        go.Scatter(x=float_series.index, y=float_series, name="float_series"),
        row=1,
        col=1,
        hf_text="text",
        hf_hovertext="hovertext",
    )

    # here we test whether we are able to deal with not-nan output
    float_series.iloc[np.random.choice(len(float_series), 100)] = np.nan
    fig.add_trace(
        go.Scatter(
            x=float_series.index, y=float_series
        ),  # we explicitly do not add a name
        hf_hovertext="mean" + float_series.rolling(10).mean().round(2).astype("str"),
        row=2,
        col=1,
    )

    float_series.iloc[np.random.choice(len(float_series), 100)] = np.nan
    fig.add_trace(
        go.Scattergl(
            x=float_series.index,
            y=float_series,
            text="mean" + float_series.rolling(10).mean().round(2).astype("str"),
        ),
        row=1,
        col=2,
    )


def test_hf_text():
    y = np.arange(10_000)

    fig = FigureWidgetResampler()
    fig.add_trace(
        go.Scatter(name="blabla", text=y.astype(str)),
        hf_y=y,
    )

    assert np.all(fig.hf_data[0]["text"] == y.astype(str))
    assert fig.hf_data[0]["hovertext"] is None

    assert len(fig.data[0].y) < 5_000
    assert np.all(fig.data[0].text == fig.data[0].y.astype(int).astype(str))
    assert fig.data[0].hovertext is None

    fig = FigureWidgetResampler()
    fig.add_trace(go.Scatter(name="blabla"), hf_y=y, hf_text=y.astype(str))

    assert np.all(fig.hf_data[0]["text"] == y.astype(str))
    assert fig.hf_data[0]["hovertext"] is None

    assert len(fig.data[0].y) < 5_000
    assert np.all(fig.data[0].text == fig.data[0].y.astype(int).astype(str))
    assert fig.data[0].hovertext is None


def test_hf_hovertext():
    y = np.arange(10_000)

    fig = FigureWidgetResampler()
    fig.add_trace(
        go.Scatter(name="blabla", hovertext=y.astype(str)),
        hf_y=y,
    )

    assert np.all(fig.hf_data[0]["hovertext"] == y.astype(str))
    assert fig.hf_data[0]["text"] is None

    assert len(fig.data[0].y) < 5_000
    assert np.all(fig.data[0].hovertext == fig.data[0].y.astype(int).astype(str))
    assert fig.data[0].text is None

    fig = FigureWidgetResampler()
    fig.add_trace(go.Scatter(name="blabla"), hf_y=y, hf_hovertext=y.astype(str))

    assert np.all(fig.hf_data[0]["hovertext"] == y.astype(str))
    assert fig.hf_data[0]["text"] is None

    assert len(fig.data[0].y) < 5_000
    assert np.all(fig.data[0].hovertext == fig.data[0].y.astype(int).astype(str))
    assert fig.data[0].text is None


def test_hf_text_and_hf_hovertext():
    y = np.arange(10_000)

    fig = FigureWidgetResampler()
    fig.add_trace(
        go.Scatter(name="blabla", text=y.astype(str), hovertext=y.astype(str)[::-1]),
        hf_y=y,
    )

    assert np.all(fig.hf_data[0]["text"] == y.astype(str))
    assert np.all(fig.hf_data[0]["hovertext"] == y.astype(str)[::-1])

    assert len(fig.data[0].y) < 5_000
    assert np.all(fig.data[0].text == fig.data[0].y.astype(int).astype(str))
    assert np.all(
        fig.data[0].hovertext == (9_999 - fig.data[0].y).astype(int).astype(str)
    )

    fig = FigureWidgetResampler()
    fig.add_trace(
        go.Scatter(name="blabla"),
        hf_y=y,
        hf_text=y.astype(str),
        hf_hovertext=y.astype(str)[::-1],
    )

    assert np.all(fig.hf_data[0]["text"] == y.astype(str))
    assert np.all(fig.hf_data[0]["hovertext"] == y.astype(str)[::-1])

    assert len(fig.data[0].y) < 5_000
    assert np.all(fig.data[0].text == fig.data[0].y.astype(int).astype(str))
    assert np.all(
        fig.data[0].hovertext == (9_999 - fig.data[0].y).astype(int).astype(str)
    )


def test_multiple_timezones():
    n = 5_050

    dr = pd.date_range("2022-02-14", freq="s", periods=n, tz="UTC")
    dr_v = np.random.randn(n)

    cs = [
        dr,
        dr.tz_localize(None).tz_localize("Europe/Amsterdam"),
        dr.tz_convert("Europe/Brussels"),
        dr.tz_convert("Australia/Perth"),
        dr.tz_convert("Australia/Canberra"),
    ]

    plain_plotly_fig = make_subplots(rows=len(cs), cols=1, shared_xaxes=True)
    plain_plotly_fig.update_layout(height=min(300, 250 * len(cs)))

    fr_fig = FigureWidgetResampler(
        make_subplots(rows=len(cs), cols=1, shared_xaxes=True),
        default_n_shown_samples=500,
        convert_existing_traces=False,
        verbose=True,
    )
    fr_fig.update_layout(height=min(300, 250 * len(cs)))

    for i, date_range in enumerate(cs, 1):
        name = date_range.dtype.name.split(", ")[-1][:-1]
        plain_plotly_fig.add_trace(
            go.Scattergl(x=date_range, y=dr_v, name=name), row=i, col=1
        )
        fr_fig.add_trace(
            go.Scattergl(name=name),
            hf_x=date_range,
            hf_y=dr_v,
            row=i,
            col=1,
        )
        # Assert that the time parsing is exactly the same
        assert plain_plotly_fig.data[0].x[0] == fr_fig.data[0].x[0]


def test_multiple_timezones_in_single_x_index__datetimes_and_timestamps():
    # TODO: can be improved with pytest parametrize
    y = np.arange(20)
    
    index1 = pd.date_range('2018-01-01', periods=10, freq='H', tz="US/Eastern")
    index2 = pd.date_range('2018-01-02', periods=10, freq='H', tz="Asia/Dubai")
    index_timestamps = index1.append(index2)
    assert all(isinstance(x, pd.Timestamp) for x in index_timestamps)
    index_datetimes = pd.Index([x.to_pydatetime() for x in index_timestamps])
    assert not any(isinstance(x, pd.Timestamp) for x in index_datetimes)
    assert all(isinstance(x, datetime.datetime) for x in index_datetimes)

    ## Test why we throw ValueError if array is still of object type after
    ## successful pd.to_datetime call
    # String array of datetimes with same tz -> NOT object array
    assert not pd.to_datetime(index1.astype("str")).dtype == "object"
    # String array of datetimes with multiple tz -> object array
    assert pd.to_datetime(index_timestamps.astype("str")).dtype == "object"
    assert pd.to_datetime(index_datetimes.astype("str")).dtype == "object"

    for index in [index_timestamps, index_datetimes]:
        fig = go.Figure()
        fig.add_trace(go.Scattergl(x=index, y=y))
        with pytest.raises(ValueError):
            fr_fig = FigureWidgetResampler(fig, default_n_shown_samples=10)
        # Add as hf_x as index
        fr_fig = FigureWidgetResampler(default_n_shown_samples=10)
        with pytest.raises(ValueError):
            fr_fig.add_trace(go.Scattergl(), hf_x=index, hf_y=y)
        # Add as hf_x as object array of datetime values
        fr_fig = FigureWidgetResampler(default_n_shown_samples=10)
        with pytest.raises(ValueError):
            fr_fig.add_trace(go.Scattergl(), hf_x=index.values.astype("object"), hf_y=y)
        # Add as hf_x as string array
        fr_fig = FigureWidgetResampler(default_n_shown_samples=10)
        with pytest.raises(ValueError):
            fr_fig.add_trace(go.Scattergl(), hf_x=index.astype(str), hf_y=y)
        # Add as hf_x as object array of strings
        fr_fig = FigureWidgetResampler(default_n_shown_samples=10)
        with pytest.raises(ValueError):
            fr_fig.add_trace(go.Scattergl(), hf_x=index.astype(str).astype("object"), hf_y=y)

        fig = go.Figure()
        fig.add_trace(go.Scattergl(x=index.astype("object"), y=y))
        with pytest.raises(ValueError):
            fr_fig = FigureWidgetResampler(fig, default_n_shown_samples=10)

        fig = go.Figure()
        fig.add_trace(go.Scattergl(x=index.astype("str"), y=y))
        with pytest.raises(ValueError):
            fr_fig = FigureWidgetResampler(fig, default_n_shown_samples=10)


def test_proper_copy_of_wrapped_fig(float_series):
    plotly_fig = go.Figure()
    plotly_fig.add_trace(
        go.Scatter(
            x=float_series.index,
            y=float_series,
        )
    )

    plotly_resampler_fig = FigureWidgetResampler(
        plotly_fig, default_n_shown_samples=500
    )

    assert len(plotly_fig.data) == 1
    assert all(plotly_fig.data[0].x == float_series.index)
    assert all(plotly_fig.data[0].y == float_series.values)
    assert (len(plotly_fig.data[0].x) > 500) & (len(plotly_fig.data[0].y) > 500)

    assert len(plotly_resampler_fig.data) == 1
    assert len(plotly_resampler_fig.data[0].x) == 500
    assert len(plotly_resampler_fig.data[0].y) == 500


def test_2d_input_y():
    # Create some dummy dataframe with a nan
    df = pd.DataFrame(
        index=np.arange(5_000), data={"a": np.arange(5_000), "b": np.arange(5_000)}
    )
    df.iloc[42] = np.nan

    plotly_fig = go.Figure()
    plotly_fig.add_trace(
        go.Scatter(
            x=df.index,
            y=df[["a"]],  # (100, 1) shape
        )
    )

    with pytest.raises(AssertionError) as e_info:
        _ = FigureWidgetResampler(  # does not alter plotly_fig
            plotly_fig,
            default_n_shown_samples=500,
        )
        assert "1 dimensional" in e_info


def test_hf_x_object_array():
    y = np.random.randn(100)

    ## Object array of datetime
    ### Should be parsed to a pd.DatetimeIndex (is more efficient than object array)
    x = pd.date_range("2020-01-01", freq="s", periods=100).astype("object")
    assert x.dtype == "object"
    assert isinstance(x[0], pd.Timestamp)
    # Add in the scatter
    fig = FigureWidgetResampler(default_n_shown_samples=50)
    fig.add_trace(go.Scatter(name="blabla", x=x, y=y))
    assert isinstance(fig.hf_data[0]["x"], pd.DatetimeIndex)
    assert isinstance(fig.hf_data[0]["x"][0], pd.Timestamp)
    # Add as hf_x
    fig = FigureWidgetResampler(default_n_shown_samples=50)
    fig.add_trace(go.Scatter(name="blabla"), hf_x=x, hf_y=y)
    assert isinstance(fig.hf_data[0]["x"], pd.DatetimeIndex)
    assert isinstance(fig.hf_data[0]["x"][0], pd.Timestamp)

    ## Object array of datetime strings
    ### Should be parsed to a pd.DatetimeIndex (is more efficient than object array)
    x = pd.date_range("2020-01-01", freq="s", periods=100).astype(str).astype("object")
    assert x.dtype == "object"
    assert isinstance(x[0], str)
    # Add in the scatter
    fig = FigureWidgetResampler(default_n_shown_samples=50)
    fig.add_trace(go.Scatter(name="blabla", x=x, y=y))
    assert isinstance(fig.hf_data[0]["x"], pd.DatetimeIndex)
    assert isinstance(fig.hf_data[0]["x"][0], pd.Timestamp)
    # Add as hf_x
    fig = FigureWidgetResampler(default_n_shown_samples=50)
    fig.add_trace(go.Scatter(name="blabla"), hf_x=x, hf_y=y)
    assert isinstance(fig.hf_data[0]["x"], pd.DatetimeIndex)
    assert isinstance(fig.hf_data[0]["x"][0], pd.Timestamp)

    ## Object array of ints
    ### Should be parsed to an int array (is more efficient than object array)
    x = np.arange(100).astype("object")
    assert x.dtype == "object"
    assert isinstance(x[0], int)
    # Add in the scatter
    fig = FigureWidgetResampler(default_n_shown_samples=50)
    fig.add_trace(go.Scatter(name="blabla", x=x, y=y))
    assert np.issubdtype(fig.hf_data[0]["x"].dtype, np.integer)
    # Add as hf_x
    fig = FigureWidgetResampler(default_n_shown_samples=50)
    fig.add_trace(go.Scatter(name="blabla"), hf_x=x, hf_y=y)
    assert np.issubdtype(fig.hf_data[0]["x"].dtype, np.integer)

    ## Object array of ints as strings
    ### Should be an integer array where the values are int objects
    x = np.arange(100).astype(str).astype("object")
    assert x.dtype == "object"
    assert isinstance(x[0], str)
    # Add in the scatter
    fig = FigureWidgetResampler(default_n_shown_samples=50)
    fig.add_trace(go.Scatter(name="blabla", x=x, y=y))
    assert np.issubdtype(fig.hf_data[0]["x"].dtype, np.integer)
    # Add as hf_x
    fig = FigureWidgetResampler(default_n_shown_samples=50)
    fig.add_trace(go.Scatter(name="blabla"), hf_x=x, hf_y=y)
    assert np.issubdtype(fig.hf_data[0]["x"].dtype, np.integer)

    ## Object array of strings
    x = np.array(["x", "y"]*50).astype("object")
    assert x.dtype == "object"
    # Add in the scatter
    with pytest.raises(ValueError):
        fig = FigureWidgetResampler(default_n_shown_samples=50)
        fig.add_trace(go.Scatter(name="blabla", x=x, y=y))
    # Add as hf_x
    with pytest.raises(ValueError):
        fig = FigureWidgetResampler(default_n_shown_samples=50)
        fig.add_trace(go.Scatter(name="blabla"), hf_x=x, hf_y=y)


def test_time_tz_slicing():
    n = 5050
    dr = pd.Series(
        index=pd.date_range("2022-02-14", freq="s", periods=n, tz="UTC"),
        data=np.random.randn(n),
    )

    cs = [
        dr,
        dr.tz_localize(None),
        dr.tz_localize(None).tz_localize("Europe/Amsterdam"),
        dr.tz_convert("Europe/Brussels"),
        dr.tz_convert("Australia/Perth"),
        dr.tz_convert("Australia/Canberra"),
    ]

    fig = FigureWidgetResampler(go.Figure())

    for s in cs:
        t_start, t_stop = sorted(s.iloc[np.random.randint(0, n, 2)].index)
        out = fig._slice_time(s, t_start, t_stop)
        assert (out.index[0] - t_start) <= pd.Timedelta(seconds=1)
        assert (out.index[-1] - t_stop) <= pd.Timedelta(seconds=1)


def test_time_tz_slicing_different_timestamp():
    # construct a time indexed series with UTC timezone
    n = 60 * 60 * 24 * 3
    dr = pd.Series(
        index=pd.date_range("2022-02-14", freq="s", periods=n, tz="UTC"),
        data=np.random.randn(n),
    )

    # create multiple other time zones
    cs = [
        dr,
        dr.tz_localize(None).tz_localize("Europe/Amsterdam"),
        dr.tz_convert("Europe/Brussels"),
        dr.tz_convert("Australia/Perth"),
        dr.tz_convert("Australia/Canberra"),
    ]

    fig = FigureWidgetResampler(go.Figure())
    for i, s in enumerate(cs):
        t_start, t_stop = sorted(s.iloc[np.random.randint(0, n, 2)].index)
        t_start = t_start.tz_convert(cs[(i + 1) % len(cs)].index.tz)
        t_stop = t_stop.tz_convert(cs[(i + 1) % len(cs)].index.tz)

        # As each timezone in CS tz aware, using other timezones in `t_start` & `t_stop`
        # will raise an AssertionError
        with pytest.raises(AssertionError):
            fig._slice_time(s, t_start, t_stop)


def test_different_tz_no_tz_series_slicing():
    n = 60 * 60 * 24 * 3
    dr = pd.Series(
        index=pd.date_range("2022-02-14", freq="s", periods=n, tz="UTC"),
        data=np.random.randn(n),
    )

    cs = [
        dr,
        dr.tz_localize(None),
        dr.tz_localize(None).tz_localize("Europe/Amsterdam"),
        dr.tz_convert("Europe/Brussels"),
        dr.tz_convert("Australia/Perth"),
        dr.tz_convert("Australia/Canberra"),
    ]

    fig = FigureWidgetResampler(go.Figure())

    for i, s in enumerate(cs):
        t_start, t_stop = sorted(
            s.tz_localize(None).iloc[np.random.randint(n / 2, n, 2)].index
        )
        # both timestamps now have the same tz
        t_start = t_start.tz_localize(cs[(i + 1) % len(cs)].index.tz)
        t_stop = t_stop.tz_localize(cs[(i + 1) % len(cs)].index.tz)

        # the s has no time-info -> assumption is made that s has the same time-zone
        # the timestamps
        out = fig._slice_time(s.tz_localize(None), t_start, t_stop)
        assert (out.index[0].tz_localize(t_start.tz) - t_start) <= pd.Timedelta(
            seconds=1
        )
        assert (out.index[-1].tz_localize(t_stop.tz) - t_stop) <= pd.Timedelta(
            seconds=1
        )


def test_multiple_tz_no_tz_series_slicing():
    n = 60 * 60 * 24 * 3
    dr = pd.Series(
        index=pd.date_range("2022-02-14", freq="s", periods=n, tz="UTC"),
        data=np.random.randn(n),
    )

    cs = [
        dr,
        dr.tz_localize(None),
        dr.tz_localize(None).tz_localize("Europe/Amsterdam"),
        dr.tz_convert("Europe/Brussels"),
        dr.tz_convert("Australia/Perth"),
        dr.tz_convert("Australia/Canberra"),
    ]

    fig = FigureWidgetResampler(go.Figure())

    for i, s in enumerate(cs):
        t_start, t_stop = sorted(
            s.tz_localize(None).iloc[np.random.randint(n / 2, n, 2)].index
        )
        # both timestamps now have the a different tz
        t_start = t_start.tz_localize(cs[(i + 1) % len(cs)].index.tz)
        t_stop = t_stop.tz_localize(cs[(i + 2) % len(cs)].index.tz)

        # Now the assumption cannot be made that s has the same time-zone as the
        # timestamps -> AssertionError will be raised.
        with pytest.raises(AssertionError):
            fig._slice_time(s.tz_localize(None), t_start, t_stop)


def test_check_update_figure_dict():
    # mostly written to test the check_update_figure_dict with
    # "updated_trace_indices" = None
    fr = FigureWidgetResampler(go.Figure())
    n = 100_000
    x = np.arange(n)
    y = np.sin(x)
    fr.add_trace(go.Scattergl(name="test"), hf_x=x, hf_y=y)
    fr._check_update_figure_dict(fr.to_dict())


def test_hf_data_property():
    fwr = FigureWidgetResampler(go.Figure(), default_n_shown_samples=2_000)
    n = 100_000
    x = np.arange(n)
    y = np.sin(x)
    assert len(fwr.hf_data) == 0
    fwr.add_trace(go.Scattergl(name="test"), hf_x=x, hf_y=y)
    assert len(fwr.hf_data) == 1
    assert len(fwr.hf_data[0]["x"]) == n
    fwr.hf_data[0]["x"] = x
    fwr.hf_data[0]["y"] = -2 * y
    assert np.all(fwr.hf_data[0]["x"] == x)
    assert np.all(fwr.hf_data[0]["y"] == y * -2)


def test_hf_data_property_reset_axes():
    fwr = FigureWidgetResampler(go.Figure(), default_n_shown_samples=2_000)
    n = 100_000
    x = np.arange(n)
    y = np.sin(x)

    assert len(fwr.hf_data) == 0
    fwr.add_trace(go.Scattergl(name="test"), hf_x=x, hf_y=y)

    fwr.layout.update(
        {"xaxis": {"range": [10_000, 20_000]}, "yaxis": {"range": [-20, 3]}},
        overwrite=False,
    )

    assert len(fwr.hf_data) == 1
    assert len(fwr.hf_data[0]["x"]) == n
    new_y = -2 * y
    fwr.hf_data[0]["y"] = new_y

    assert np.all(fwr.hf_data[0]["y"] == new_y)

    fwr.reset_axes()
    assert (fwr.data[0]["x"][0] <= 100) & (fwr.data[0]["x"][-1] >= 99_900)
    assert np.all(fwr.data[0]["y"] == new_y[fwr.data[0]["x"]])
    assert fwr.layout["yaxis"].range is None or fwr.layout["yaxis"].range[0] < -100


def test_hf_data_property_reload_data():
    fwr = FigureWidgetResampler(go.Figure(), default_n_shown_samples=2_000)
    n = 100_000
    x = np.arange(n)
    y = np.sin(x)

    assert len(fwr.hf_data) == 0
    fwr.add_trace(go.Scattergl(name="test"), hf_x=x, hf_y=y)

    fwr.layout.update(
        {"xaxis": {"range": [10_000, 20_000]}, "yaxis": {"range": [-20, 3]}},
        overwrite=False,
    )

    assert len(fwr.hf_data) == 1
    assert len(fwr.hf_data[0]["x"]) == n
    new_y = -2 * y
    fwr.hf_data[0]["y"] = new_y

    assert np.all(fwr.hf_data[0]["y"] == new_y)

    fwr.reload_data()
    assert (fwr.data[0]["x"][0] >= 10_000) & (fwr.data[0]["x"][-1] <= 20_000)
    assert np.all(fwr.data[0]["y"] == new_y[fwr.data[0]["x"]])
    assert (fwr.layout["yaxis"].range[0] == -20) & (fwr.layout["yaxis"].range[-1] == 3)


def test_hf_data_property_subplots_reset_axes():
    fwr = FigureWidgetResampler(make_subplots(rows=2, cols=1, shared_xaxes=False))
    n = 100_000
    x = np.arange(n)
    y = np.sin(x)

    assert len(fwr.hf_data) == 0
    fwr.add_trace(go.Scattergl(name="test"), hf_x=x, hf_y=y, row=1, col=1)
    fwr.add_trace(go.Scattergl(name="test"), hf_x=x, hf_y=y, row=2, col=1)

    fwr.layout.update(
        {
            "xaxis": {"range": [10_000, 20_000]},
            "yaxis": {"range": [-20, 3]},
            "xaxis2": {"range": [40_000, 60_000]},
            "yaxis2": {"range": [-10, 3]},
        },
        overwrite=False,
    )

    assert len(fwr.hf_data) == 2
    assert len(fwr.hf_data[0]["x"]) == n
    assert len(fwr.hf_data[1]["x"]) == n
    new_y = -2 * y
    fwr.hf_data[0]["y"] = new_y
    fwr.hf_data[1]["y"] = new_y

    assert np.all(fwr.hf_data[0]["y"] == new_y)
    assert np.all(fwr.hf_data[0]["y"] == new_y)

    fwr.reset_axes()
    assert (fwr.data[0]["x"][0] <= 100) & (fwr.data[0]["x"][-1] >= 99_900)
    assert (fwr.data[1]["x"][0] <= 100) & (fwr.data[1]["x"][-1] >= 99_900)
    assert np.all(fwr.data[0]["y"] == new_y[fwr.data[0]["x"]])
    assert np.all(fwr.data[1]["y"] == new_y[fwr.data[1]["x"]])
    assert fwr.layout["yaxis"].range is None or fwr.layout["yaxis"].range[0] < -100
    assert fwr.layout["yaxis2"].range is None or fwr.layout["yaxis2"].range[0] < -100


def test_hf_data_property_subplots_reload_data():
    fwr = FigureWidgetResampler(make_subplots(rows=2, cols=1, shared_xaxes=False))
    n = 100_000
    x = np.arange(n)
    y = np.sin(x)

    assert len(fwr.hf_data) == 0
    fwr.add_trace(go.Scattergl(name="test"), hf_x=x, hf_y=y, row=1, col=1)
    fwr.add_trace(go.Scattergl(name="test"), hf_x=x, hf_y=y, row=2, col=1)

    fwr.layout.update(
        {
            "xaxis": {"range": [10_000, 20_000]},
            "yaxis": {"range": [-20, 3]},
            "xaxis2": {"range": [40_000, 60_000]},
            "yaxis2": {"range": [-10, 3]},
        },
        overwrite=False,
    )

    assert len(fwr.hf_data) == 2
    assert len(fwr.hf_data[0]["x"]) == n
    assert len(fwr.hf_data[1]["x"]) == n
    new_y = -2 * y
    fwr.hf_data[0]["y"] = new_y
    fwr.hf_data[1]["y"] = new_y

    assert np.all(fwr.hf_data[0]["y"] == new_y)
    assert np.all(fwr.hf_data[0]["y"] == new_y)

    fwr.reload_data()
    assert (fwr.data[0]["x"][0] >= 10_000) & (fwr.data[0]["x"][-1] <= 20_000)
    assert (fwr.data[1]["x"][0] >= 40_000) & (fwr.data[1]["x"][-1] <= 60_000)
    assert np.all(fwr.data[0]["y"] == new_y[fwr.data[0]["x"]])
    assert np.all(fwr.data[1]["y"] == new_y[fwr.data[1]["x"]])
    assert (fwr.layout["yaxis"].range[0] == -20) & (fwr.layout["yaxis"].range[-1] == 3)
    assert (fwr.layout["yaxis2"].range[0] == -10) & (
        fwr.layout["yaxis2"].range[-1] == 3
    )


def test_hf_data_subplots_non_shared_xaxes():
    fwr = FigureWidgetResampler(make_subplots(rows=2, cols=1, shared_xaxes=False))
    n = 100_000
    x = np.arange(n)
    y = np.sin(x)

    assert len(fwr.hf_data) == 0
    fwr.add_trace(go.Scattergl(name="test"), hf_x=x, hf_y=y, row=1, col=1)
    fwr.add_trace(go.Scattergl(name="test"), hf_x=x, hf_y=y, row=2, col=1)

    fwr.layout.update(
        {
            "xaxis2": {"range": [40_000, 60_000]},
            "yaxis2": {"range": [-10, 3]},
        },
        overwrite=False,
    )
    x_0 = fwr.data[0]['x']
    assert 0 <= x_0[0] <= (n / 1000)  
    assert (n - 1000) <= x_0[-1] <= n - 1
    x_1 = fwr.data[1]['x']
    assert 40_000 <= x_1[0] <= 40_000 + (20_000 / 1000)  
    assert (60_000 - 20_000 / 1_000) <= x_1[-1] <= 60_000


def test_hf_data_subplots_non_shared_xaxes_row_col_none():
    fwr = FigureWidgetResampler(make_subplots(rows=2, cols=1, shared_xaxes=False))
    n = 100_000
    x = np.arange(n)
    y = np.sin(x)

    assert len(fwr.hf_data) == 0
    fwr.add_trace(go.Scattergl(name="test"), hf_x=x, hf_y=y)
    fwr.add_trace(go.Scattergl(name="test"), hf_x=x, hf_y=y, row=2, col=1)

    fwr.layout.update(
        {
            "xaxis2": {"range": [40_000, 60_000]},
            "yaxis2": {"range": [-10, 3]},
        },
        overwrite=False,
    )
    x_0 = fwr.data[0]['x']
    assert 0 <= x_0[0] <= (n / 1000)  
    assert (n - 1000) <= x_0[-1] <= n - 1
    x_1 = fwr.data[1]['x']
    assert 40_000 <= x_1[0] <= 40_000 + (20_000 / 1000)  
    assert (60_000 - 20_000 / 1_000) <= x_1[-1] <= 60_000

def test_updates_two_traces():
    n = 1_000_000
    X = np.arange(n)
    Y = np.random.rand(n) / 5 + np.sin(np.arange(n) / 10000)

    fw_fig = FigureWidgetResampler(
        make_subplots(rows=2, shared_xaxes=False), verbose=True
    )
    fw_fig.update_layout(height=400, showlegend=True)

    fw_fig.add_trace(go.Scattergl(), hf_x=X, hf_y=(Y + 90) * X / 2000, row=1, col=1)
    fw_fig.add_trace(go.Scattergl(), hf_x=X, hf_y=(Y + 3) * 0.99999**X, row=2, col=1)

    # we do not want to have an relayout update
    assert len(fw_fig._relayout_hist) == 0

    # zoom in on both traces
    fw_fig.layout.update(
        {"xaxis": {"range": [10_000, 200_000]}, "xaxis2": {"range": [0, 200_000]}},
        overwrite=False,
    )

    # check whether the two traces were updated with the xaxis-range method
    assert ["xaxis-range-update", 2] in fw_fig._relayout_hist
    assert sum([["xaxis-range-update", 2] == rh for rh in fw_fig._relayout_hist]) == 1
    # check whether the showspikes update was did not enter the update state
    assert (
        sum(
            [
                "showspikes-update" in rh if isinstance(rh, list) else False
                for rh in fw_fig._relayout_hist
            ]
        )
        == 0
    )

    # apply an autorange, see whether an update takes place
    fw_fig._relayout_hist.clear()
    fw_fig.layout.update({"xaxis": {"autorange": True}})
    fw_fig.layout.update({"xaxis2": {"autorange": True}})

    assert len(fw_fig._relayout_hist) == 0

    # Perform a reset axis update
    fw_fig.layout.update(
        {
            "xaxis": {"autorange": True, "showspikes": False},
            "xaxis2": {"autorange": True, "showspikes": False},
        }
    )

    # check whether the two traces were updated with the showspike method
    assert ["showspikes-update", 2] in fw_fig._relayout_hist
    assert sum([["showspikes-update", 2] == rh for rh in fw_fig._relayout_hist]) == 1
    # check whether the xaxis-range-update was did not enter the update state
    assert (
        sum(
            [
                "xaxis-range-update" in rh if isinstance(rh, list) else False
                for rh in fw_fig._relayout_hist
            ]
        )
        == 0
    )

    # RE-perform a reset axis update
    fw_fig._relayout_hist.clear()
    fw_fig.layout.update(
        {
            "xaxis": {"autorange": True, "showspikes": False},
            "xaxis2": {"autorange": True, "showspikes": False},
        }
    )

    # check whether none of the traces we updated with the showspike method
    assert ["showspikes-update", 1] not in fw_fig._relayout_hist
    assert ["showspikes-update", 2] not in fw_fig._relayout_hist
    # check whether the xaxis-range-update was did not enter the update state
    assert (
        sum(
            [
                "xaxis-range-update" in rh if isinstance(rh, list) else False
                for rh in fw_fig._relayout_hist
            ]
        )
        == 0
    )


def test_updates_two_traces_single_trace_adjust():
    n = 1_000_000
    X = np.arange(n)
    Y = np.random.rand(n) / 5 + np.sin(np.arange(n) / 10000)

    fw_fig = FigureWidgetResampler(
        make_subplots(rows=2, shared_xaxes=False), verbose=True
    )
    fw_fig.update_layout(height=400, showlegend=True)

    fw_fig.add_trace(go.Scattergl(), hf_x=X, hf_y=(Y + 90) * X / 2000, row=1, col=1)
    fw_fig.add_trace(go.Scattergl(), hf_x=X, hf_y=(Y + 3) * 0.99999**X, row=2, col=1)

    # we do not want to have an relayout update
    assert len(fw_fig._relayout_hist) == 0

    # zoom in on both traces
    fw_fig.layout.update(
        {"xaxis2": {"range": [0, 200_000]}},
        overwrite=False,
    )

    # check whether the single traces were updated with the xaxis-range method
    assert ["xaxis-range-update", 1] in fw_fig._relayout_hist
    assert ["xaxis-range-update", 2] not in fw_fig._relayout_hist
    assert sum([["xaxis-range-update", 1] == rh for rh in fw_fig._relayout_hist]) == 1

    # check whether the showspikes update was did not enter the update state
    assert (
        sum(
            [
                "showspikes-update" in rh if isinstance(rh, list) else False
                for rh in fw_fig._relayout_hist
            ]
        )
        == 0
    )

    fw_fig._relayout_hist.clear()

    # apply an autorange, see whether an update takes place
    fw_fig.layout.update({"xaxis": {"autorange": True}})
    fw_fig.layout.update({"xaxis2": {"autorange": True}})

    assert len(fw_fig._relayout_hist) == 0

    # Perform a reset axis update
    fw_fig.layout.update(
        {
            "xaxis": {"autorange": True, "showspikes": False},
            "xaxis2": {"autorange": True, "showspikes": False},
        }
    )

    # check whether the single traces was updated with the showspike method
    assert ["showspikes-update", 1] in fw_fig._relayout_hist
    assert not ["showspikes-update", 2] in fw_fig._relayout_hist
    assert sum([["showspikes-update", 1] == rh for rh in fw_fig._relayout_hist]) == 1
    # check whether the xaxis-range-update was did not enter the update state
    assert (
        sum(
            [
                "xaxis-range-update" in rh if isinstance(rh, list) else False
                for rh in fw_fig._relayout_hist
            ]
        )
        == 0
    )

    fw_fig._relayout_hist.clear()

    # RE-perform a reset axis update
    #
    fw_fig.layout.update(
        {
            "xaxis": {"autorange": True, "showspikes": False},
            "xaxis2": {"autorange": True, "showspikes": False},
        }
    )

    # check whether none of the traces we updated with the showspike method
    assert ["showspikes-update", 1] not in fw_fig._relayout_hist
    assert ["showspikes-update", 2] not in fw_fig._relayout_hist
    # check whether the xaxis-range-update was did not enter the update state
    assert (
        sum(
            [
                "xaxis-range-update" in rh if isinstance(rh, list) else False
                for rh in fw_fig._relayout_hist
            ]
        )
        == 0
    )


def test_update_direct_reset_axis():
    n = 1_000_000
    X = np.arange(n)
    Y = np.random.rand(n) / 5 + np.sin(np.arange(n) / 10000)

    fw_fig = FigureWidgetResampler(
        make_subplots(rows=2, shared_xaxes=False), verbose=True
    )
    fw_fig.update_layout(height=400, showlegend=True)

    fw_fig.add_trace(go.Scattergl(), hf_x=X, hf_y=(Y + 90) * X / 2000, row=1, col=1)
    fw_fig.add_trace(go.Scattergl(), hf_x=X, hf_y=(Y + 3) * 0.99999**X, row=2, col=1)

    # we do not want to have an relayout update
    assert len(fw_fig._relayout_hist) == 0

    # Perform a reset_axis
    fw_fig.layout.update(
        {
            "xaxis": {"autorange": True, "showspikes": False},
            "xaxis2": {"autorange": True, "showspikes": False},
        }
    )

    # check whether the two traces was updated with the showspike method
    assert ["showspikes-update", 1] not in fw_fig._relayout_hist
    assert ["showspikes-update", 2] not in fw_fig._relayout_hist
    assert sum([["showspikes-update", 1] == rh for rh in fw_fig._relayout_hist]) == 0
    # check whether the xaxis-range-update was did not enter the update state
    assert (
        sum(
            [
                "xaxis-range-update" in rh if isinstance(rh, list) else False
                for rh in fw_fig._relayout_hist
            ]
        )
        == 0
    )


def test_bare_update_methods():
    n = 1_000_000
    X = np.arange(n)
    Y = np.random.rand(n) / 5 + np.sin(np.arange(n) / 10000)

    fw_fig = FigureWidgetResampler(
        make_subplots(rows=2, shared_xaxes=False), verbose=True
    )
    fw_fig.update_layout(height=400, showlegend=True)

    fw_fig.add_trace(go.Scattergl(), hf_x=X, hf_y=(Y + 90) * X / 2000, row=1, col=1)
    fw_fig.add_trace(go.Scattergl(), hf_x=X, hf_y=(Y + 3) * 0.99999**X, row=2, col=1)

    # equivalent of calling the reset-axis dict update
    fw_fig._update_spike_ranges(fw_fig.layout, False, False)
    fw_fig._update_spike_ranges(fw_fig.layout, False, False)

    assert ["showspikes-update", 1] not in fw_fig._relayout_hist
    assert ["showspikes-update", 2] not in fw_fig._relayout_hist
    assert sum([["showspikes-update", 1] == rh for rh in fw_fig._relayout_hist]) == 0

    # check whether the xaxis-range-update was did not enter the update state
    assert (
        sum(
            [
                "xaxis-range-update" in rh if isinstance(rh, list) else False
                for rh in fw_fig._relayout_hist
            ]
        )
        == 0
    )

    fw_fig._relayout_hist.clear()

    # Zoom in on the xaxis2
    fw_fig._update_x_ranges(
        copy(fw_fig.layout).update(
            {"xaxis2": {"range": [0, 200_000]}},
            overwrite=True,
        ),
        (0, len(X)),
        (0, 200_000),
    )

    # check whether the single traces were updated with the xaxis-range method
    assert ["xaxis-range-update", 1] in fw_fig._relayout_hist
    assert ["xaxis-range-update", 2] not in fw_fig._relayout_hist
    assert sum([["xaxis-range-update", 1] == rh for rh in fw_fig._relayout_hist]) == 1

    # check whether the showspikes update was did not enter the update state
    assert (
        sum(
            [
                "showspikes-update" in rh if isinstance(rh, list) else False
                for rh in fw_fig._relayout_hist
            ]
        )
        == 0
    )

    # check whether the new update call (on the same range) does nothing
    fw_fig._relayout_hist.clear()
    fw_fig._update_x_ranges(
        copy(fw_fig.layout).update(
            {"xaxis2": {"range": [0, 200_000]}},
            overwrite=True,
        ),
        (0, len(X)),
        (0, 200_000),
    )

    # check whether none of the traces we updated with the showspike method
    assert ["showspikes-update", 1] not in fw_fig._relayout_hist
    assert ["showspikes-update", 2] not in fw_fig._relayout_hist
    # check whether the xaxis-range-update was did not enter the update state
    assert (
        sum(
            [
                "xaxis-range-update" in rh if isinstance(rh, list) else False
                for rh in fw_fig._relayout_hist
            ]
        )
        == 0
    )

    # Perform an autorange update -> assert that the range i
    fw_fig._relayout_hist.clear()
    fw_fig.layout.update({"xaxis2": {"autorange": True}, "yaxis2": {"autorange": True}})
    assert len(fw_fig._relayout_hist) == 0

    fw_fig.layout.update({"yaxis2": {"range": [0, 2]}})
    assert len(fw_fig._relayout_hist) == 0

    # perform an reset axis
    fw_fig._relayout_hist.clear()
    l = fw_fig.layout.update(
        {
            "xaxis": {"autorange": True, "showspikes": False},
            "xaxis2": {"autorange": True, "showspikes": False},
        },
        overwrite=True,  # by setting this to true -> the update call will not takte clear
    )
    fw_fig._update_spike_ranges(l, False, False)

    # Assert that only a single trace was updated
    assert ["showspikes-update", 1] in fw_fig._relayout_hist
    assert ["showspikes-update", 2] not in fw_fig._relayout_hist
    # check whether the xaxis-range-update was did not enter the update state
    assert (
        sum(
            [
                "xaxis-range-update" in rh if isinstance(rh, list) else False
                for rh in fw_fig._relayout_hist
            ]
        )
        == 0
    )


def test_fwr_add_empty_trace():
    fig = FigureWidgetResampler(go.FigureWidget())
    fig.add_trace(go.Scattergl(name="Test"), limit_to_view=True)

    assert len(fig.hf_data) == 1
    assert len(fig.hf_data[0]["x"]) == 0
    assert len(fig.hf_data[0]["y"]) == 0


def test_fwr_update_trace_data_zoom():
    k = 50_000
    fig = FigureWidgetResampler(
        go.FigureWidget(make_subplots(rows=2, cols=1)), verbose=True
    )
    fig.add_trace(
        go.Scattergl(name="A", line_color="red"), limit_to_view=True, row=1, col=1
    )
    fig.add_trace(
        go.Scattergl(name="B", line_color="green"), limit_to_view=True, row=2, col=1
    )

    fig._relayout_hist.clear()

    A = np.random.randn(k)
    fig.hf_data[0]["x"] = np.arange(k)
    fig.hf_data[0]["y"] = np.arange(k) + A * 300 * 20

    fig.hf_data[1]["x"] = fig.hf_data[0]["x"]
    fig.hf_data[1]["y"] = -np.arange(k) + A * 300 * 40
    fig.reload_data()

    # In the current implementation -> reload data will update all traces
    # Since there was no zoom-in event -> the `showspikes-update` will be called
    assert ["showspikes-update", 2] in fig._relayout_hist

    # check whether the xaxis-range-update was did not enter the update state
    assert (
        sum(
            [
                "xaxis-range-update" in rh if isinstance(rh, list) else False
                for rh in fig._relayout_hist
            ]
        )
        == 0
    )

    # zoom in on the first row it's xaxis and perform a layout update
    l = fig.layout.update(
        {"xaxis": {"range": [0, 100_000]}},
        overwrite=True,
    )
    fig._update_x_ranges(
        l, (0, 100_000), (fig.hf_data[1]["x"][0], fig.hf_data[1]["x"][-1])
    )

    fig._relayout_hist.clear()

    fig.hf_data[1]["x"] = fig.hf_data[0]["x"]
    fig.hf_data[1]["y"] = -np.arange(k) + A * 300 * 10
    fig.reload_data()

    # In the current implementation -> reload data will update all traces
    # As we have performed a zoom event -> the`update showspikes` `will be called
    # TODO -> for some reason this assert does not succeed when not showing the graph
    # data
    # assert ["xaxis-range-update", len(fig.hf_data)] in fig._relayout_hist

    # check whether the xaxis-range-update was did not enter the update state
    assert (
        sum(
            [
                "showspikes-update" in rh if isinstance(rh, list) else False
                for rh in fig._relayout_hist
            ]
        )
        == 0
    )

    # zoom in on the second row it's xaxis and perform a layout update
    l = fig.layout.update(
        {"xaxis2": {"range": [200_000, 500_000]}},
        overwrite=True,
    )
    fig._update_x_ranges(l, (0, 100_000), (200_000, 500_000))

    fig._relayout_hist.clear()
    fig.hf_data[0]["x"] = fig.hf_data[0]["x"]
    fig.hf_data[0]["y"] = -np.arange(k) + A * 300 * 39
    fig.hf_data[1]["x"] = fig.hf_data[0]["x"]
    fig.hf_data[1]["y"] = -np.arange(k) + A * 300 * 25
    fig.reload_data()

    # In the current implementation -> reload data will update all traces
    # As we have performed a zoom event -> the`update showspikes` `will be called
    assert ["xaxis-range-update", len(fig.hf_data)] in fig._relayout_hist

    # check whether the xaxis-range-update was did not enter the update state
    assert (
        sum(
            [
                "showspikes-update" in rh if isinstance(rh, list) else False
                for rh in fig._relayout_hist
            ]
        )
        == 0
    )


def test_fwr_text_update():
    k = 10_000
    fig = FigureWidgetResampler(default_n_shown_samples=1000, verbose=True)
    fig.add_trace(go.Scattergl(name="A", line_color="red"), limit_to_view=True)

    fig._relayout_hist.clear()

    A = np.random.randn(k)
    fig.hf_data[0]["x"] = np.arange(k)
    fig.hf_data[0]["y"] = np.arange(k) + A * 300 * 20
    fig.hf_data[0]["text"] = (-A * 20).astype(int).astype(str)
    fig.reload_data()

    assert ["showspikes-update", 1] in fig._relayout_hist
    assert ["xaxis-range-update", 1] not in fig._relayout_hist

    text = fig.data[0]["text"].astype(int)
    hovertext = fig.data[0]["hovertext"]

    assert len(text) == 1000
    assert hovertext is None


def test_fwr_hovertext_update():
    k = 10_000
    fig = FigureWidgetResampler(default_n_shown_samples=1000, verbose=True)
    fig.add_trace(go.Scattergl(name="B", line_color="red"), limit_to_view=True)

    fig._relayout_hist.clear()

    with fig.batch_update():
        A = np.random.randn(k)
        fig.hf_data[0]["x"] = np.arange(k)
        fig.hf_data[0]["y"] = np.arange(k) + A * 300 * 20
        fig.hf_data[0]["hovertext"] = (-A * 20).astype(int).astype(str)
        fig.reload_data()

    assert ["showspikes-update", 1] in fig._relayout_hist
    assert ["xaxis-range-update", 1] not in fig._relayout_hist

    text = fig.data[0]["text"]
    hovertext = fig.data[0]["hovertext"].astype(int)

    assert len(hovertext) == 1000
    assert text is None


def test_fwr_text_hovertext_update():
    k = 10_000
    fig = FigureWidgetResampler(default_n_shown_samples=1000, verbose=True)
    fig.add_trace(go.Scattergl(name="B", line_color="red"), limit_to_view=True)

    fig._relayout_hist.clear()

    with fig.batch_update():
        A = np.random.randn(k)
        fig.hf_data[0]["x"] = np.arange(k)
        fig.hf_data[0]["y"] = np.arange(k) + A * 300 * 20
        fig.hf_data[0]["text"] = (-A * 20).astype(int).astype(str)
        fig.hf_data[0]["hovertext"] = (A * 20).astype(int).astype(str)
        fig.reload_data()

    assert ["showspikes-update", 1] in fig._relayout_hist
    assert ["xaxis-range-update", 1] not in fig._relayout_hist

    text = fig.data[0]["text"].astype(int)
    hovertext = fig.data[0]["hovertext"].astype(int)

    assert len(hovertext) == 1000
    assert len(text) == 1000

    # text === -hovertext -> so the sum should their length
    assert (text == -hovertext).sum() == 1000


def test_fwr_adjust_text_unequal_length():
    k = 10_000
    fig = FigureWidgetResampler(default_n_shown_samples=1000, verbose=True)
    fig.add_trace(go.Scattergl(name="A", line_color="red"), limit_to_view=True)

    fig._relayout_hist.clear()

    with pytest.raises(ValueError):
        A = np.random.randn(k)
        fig.hf_data[0]["x"] = np.arange(k + 100)
        fig.hf_data[0]["y"] = np.arange(k + 100) + A * 300 * 20
        fig.hf_data[0]["text"] = (-A * 20).astype(int).astype(str)
        fig.reload_data()


def test_fwr_hovertext_adjust_unequal_length():
    k = 10_000
    fig = FigureWidgetResampler(default_n_shown_samples=1000, verbose=True)
    fig.add_trace(go.Scattergl(name="A", line_color="red"), limit_to_view=True)

    fig._relayout_hist.clear()

    with pytest.raises(ValueError):
        A = np.random.randn(k)
        fig.hf_data[0]["x"] = np.arange(k - 500)
        fig.hf_data[0]["y"] = np.arange(k - 500) + A * 300 * 20
        fig.hf_data[0]["hovertext"] = (-A * 20).astype(int).astype(str)
        fig.reload_data()


def test_fwr_hovertext_adjust_unequal_length():
    k = 10_000
    fig = FigureWidgetResampler(default_n_shown_samples=1000, verbose=True)
    fig.add_trace(go.Scattergl(name="A", line_color="red"), limit_to_view=True)

    fig._relayout_hist.clear()

    with pytest.raises(ValueError):
        A = np.random.randn(k)
        fig.hf_data[0]["x"] = pd.Series(np.arange(k - 500))
        fig.hf_data[0]["y"] = np.arange(k - 500) + A * 300 * 20
        fig.hf_data[0]["hovertext"] = (-A * 20).astype(int).astype(str)
        fig.reload_data()


def test_fwr_adjust_series_input():
    k = 10_000
    a_k = np.arange(k)
    fig = FigureWidgetResampler(default_n_shown_samples=1000, verbose=True)
    fig.add_trace(go.Scattergl(name="A", line_color="red"), limit_to_view=True)

    fig._relayout_hist.clear()

    with fig.batch_update():
        A = np.random.randn(k)
        fig.hf_data[0]["x"] = pd.Series(index=a_k + 1_000_000, data=a_k - 2000)
        fig.hf_data[0]["y"] = pd.Series(index=a_k - 9999, data=a_k + 5 + np.abs(A) * 50)
        fig.reload_data()

    assert ["showspikes-update", 1] in fig._relayout_hist
    assert ["xaxis-range-update", 1] not in fig._relayout_hist

    x = fig.data[0]["x"]
    y = fig.data[0]["y"]

    # assert that hf x and y its values are used and not its index
    assert x[0] == -2000
    assert y[0] >= 5


def test_fwr_adjust_series_text_input():
    k = 10_000
    a_k = np.arange(k)
    fig = FigureWidgetResampler(default_n_shown_samples=1000, verbose=True)
    fig.add_trace(go.Scattergl(name="A", line_color="red"), limit_to_view=True)

    fig._relayout_hist.clear()

    with fig.batch_update():
        A = np.random.randn(k)
        fig.hf_data[0]["x"] = pd.Series(index=a_k + 10_000, data=a_k - 2000)
        fig.hf_data[0]["y"] = pd.Series(index=a_k, data=a_k + 10 + np.abs(A) * 50)
        fig.hf_data[0]["hovertext"] = pd.Series(
            index=a_k - 1_000_000, data=(-A * 20).astype(int).astype(str)
        )
        fig.hf_data[0]["text"] = pd.Series(
            index=a_k + 1_000_000, data=(A * 20).astype(int).astype(str)
        )
        fig.reload_data()

    assert ["showspikes-update", 1] in fig._relayout_hist
    assert ["xaxis-range-update", 1] not in fig._relayout_hist

    x = fig.data[0]["x"]
    y = fig.data[0]["y"]

    # assert that hf x and y its values are used and not its index
    assert x[0] == -2000
    assert y[0] >= 10

    text = fig.data[0]["text"].astype(int)
    hovertext = fig.data[0]["hovertext"].astype(int)

    assert len(hovertext) == 1000
    assert len(text) == 1000

    # text === -hovertext -> so the sum should their length
    assert (text == -hovertext).sum() == 1000


def test_fwr_time_based_data_ns():
    n = 100_000
    fig = FigureWidgetResampler(
        default_n_shown_samples=1000, verbose=True, default_downsampler=EfficientLTTB()
    )

    for i in range(3):
        s = pd.Series(
            index=pd.date_range(
                datetime.datetime.now(), freq=f"{np.random.randint(5,100_000)}ns", periods=n
            ),
            data=np.arange(n),
        )

        fig.add_trace(
            go.Scatter(name="hf_text"),
            hf_x=s.index,
            hf_y=s,
            hf_text=s.astype(str),
            hf_hovertext=(-s).astype(str),
        )

        x = fig.data[i]["x"]
        y = fig.data[i]["y"]

        assert len(x) == 1000
        assert len(y) == 1000

        text = fig.data[i]["text"].astype(int)
        hovertext = fig.data[i]["hovertext"].astype(int)

        assert len(hovertext) == 1000
        assert len(text) == 1000

        # text === -hovertext -> so the sum should their length
        assert (text == -hovertext).sum() == 1000


def test_fwr_time_based_data_us():
    n = 100_000
    fig = FigureWidgetResampler(
        default_n_shown_samples=1000, verbose=True, default_downsampler=EfficientLTTB()
    )

    for i in range(3):
        s = pd.Series(
            index=pd.date_range(
                datetime.datetime.now(), freq=f"{np.random.randint(5,100_000)}us", periods=n
            ),
            data=np.arange(n),
        )

        fig.add_trace(
            go.Scatter(name="hf_text"),
            hf_x=s.index,
            hf_y=s,
            hf_text=s.astype(str),
            hf_hovertext=(-s).astype(str),
        )

        x = fig.data[i]["x"]
        y = fig.data[i]["y"]

        assert len(x) == 1000
        assert len(y) == 1000

        text = fig.data[i]["text"].astype(int)
        hovertext = fig.data[i]["hovertext"].astype(int)

        assert len(hovertext) == 1000
        assert len(text) == 1000

        # text === -hovertext -> so the sum should their length
        assert (text == -hovertext).sum() == 1000


def test_fwr_time_based_data_ms():
    n = 100_000
    fig = FigureWidgetResampler(
        default_n_shown_samples=1000, verbose=True, default_downsampler=EfficientLTTB()
    )

    for i in range(3):
        s = pd.Series(
            index=pd.date_range(
                datetime.datetime.now(), freq=f"{np.random.randint(5,10_000)}ms", periods=n
            ),
            data=np.arange(n),
        )

        fig.add_trace(
            go.Scatter(name="hf_text"),
            hf_x=s.index,
            hf_y=s,
            hf_text=s.astype(str),
            hf_hovertext=(-s).astype(str),
        )

        x = fig.data[i]["x"]
        y = fig.data[i]["y"]

        assert len(x) == 1000
        assert len(y) == 1000

        text = fig.data[i]["text"].astype(int)
        hovertext = fig.data[i]["hovertext"].astype(int)

        assert len(hovertext) == 1000
        assert len(text) == 1000

        # text === -hovertext -> so the sum should their length
        assert (text == -hovertext).sum() == 1000


def test_fwr_time_based_data_s():
    # See: https://github.com/predict-idlab/plotly-resampler/issues/93
    n = 100_000
    fig = FigureWidgetResampler(
        default_n_shown_samples=1000, verbose=True, default_downsampler=EfficientLTTB()
    )

    for i in range(3):
        s = pd.Series(
            index=pd.date_range(
                datetime.datetime.now(),
                freq=pd.Timedelta(f"{round(np.abs(np.random.randn()) * 1000, 4)}s"),
                periods=n,
            ),
            data=np.arange(n),
        )

        fig.add_trace(
            go.Scatter(name="hf_text"),
            hf_x=s.index,
            hf_y=s,
            hf_text=s.astype(str),
            hf_hovertext=(-s).astype(str),
        )

        x = fig.data[i]["x"]
        y = fig.data[i]["y"]

        assert len(x) == 1000
        assert len(y) == 1000

        text = fig.data[i]["text"].astype(int)
        hovertext = fig.data[i]["hovertext"].astype(int)

        assert len(hovertext) == 1000
        assert len(text) == 1000

        # text === -hovertext -> so the sum should their length
        assert (text == -hovertext).sum() == 1000


def test_fwr_from_trace_dict():
    y = np.array([1] * 10_000)
    base_fig = {
        "type": "scatter",
        "y": y,
    }

    fwr_fig = FigureWidgetResampler(base_fig, default_n_shown_samples=1000)
    assert len(fwr_fig.hf_data) == 1
    assert (fwr_fig.hf_data[0]["y"] == y).all()
    assert len(fwr_fig.data) == 1
    assert len(fwr_fig.data[0]["x"]) == 1_000
    assert (fwr_fig.data[0]["x"][0] >= 0) & (fwr_fig.data[0]["x"][-1] < 10_000)
    assert (fwr_fig.data[0]["y"] == [1] * 1_000).all()

    # assert that all the uuids of data and hf_data match
    # this is a proxy for assuring that the dynamic aggregation should work
    assert fwr_fig.data[0].uid in fwr_fig._hf_data


def test_fwr_from_figure_dict():
    y = np.array([1] * 10_000)
    base_fig = go.Figure()
    base_fig.add_trace(go.Scatter(y=y))

    fwr_fig = FigureWidgetResampler(base_fig.to_dict(), default_n_shown_samples=1000)
    assert len(fwr_fig.hf_data) == 1
    assert (fwr_fig.hf_data[0]["y"] == y).all()
    assert len(fwr_fig.data) == 1
    assert len(fwr_fig.data[0]["x"]) == 1_000
    assert (fwr_fig.data[0]["x"][0] >= 0) & (fwr_fig.data[0]["x"][-1] < 10_000)
    assert (fwr_fig.data[0]["y"] == [1] * 1_000).all()

    # assert that all the uuids of data and hf_data match
    # this is a proxy for assuring that the dynamic aggregation should work
    assert fwr_fig.data[0].uid in fwr_fig._hf_data


def test_fwr_empty_list():
    # and empty list -> so no concrete traces were added
    fr_fig = FigureWidgetResampler([], default_n_shown_samples=1000)
    assert len(fr_fig.hf_data) == 0
    assert len(fr_fig.data) == 0


def test_fwr_empty_dict():
    # a dict is a concrete trace so 1 trace should be added
    fr_fig = FigureWidgetResampler({}, default_n_shown_samples=1000)
    assert len(fr_fig._hf_data) == 0
    assert len(fr_fig.data) == 1


def test_fwr_wrong_keys(float_series):
    base_fig = [
        {"ydata": float_series.values + 2, "name": "sp2"},
    ]
    with pytest.raises(ValueError):
        FigureWidgetResampler(base_fig, default_n_shown_samples=1000)


def test_fwr_from_list_dict(float_series):
    base_fig: List[dict] = [
        {"y": float_series.values + 2, "name": "sp2"},
        {"y": float_series.values, "name": "s"},
    ]

    fr_fig = FigureWidgetResampler(base_fig, default_n_shown_samples=1000)
    assert len(fr_fig.hf_data) == 2
    assert (fr_fig.hf_data[0]["y"] == float_series + 2).all()
    assert (fr_fig.hf_data[1]["y"] == float_series).all()
    assert len(fr_fig.data) == 2
    assert len(fr_fig.data[0]["x"]) == 1_000
    assert (fr_fig.data[0]["x"][0] >= 0) & (fr_fig.data[0]["x"][-1] < 10_000)
    assert (fr_fig.data[1]["x"][0] >= 0) & (fr_fig.data[1]["x"][-1] < 10_000)

    # assert that all the uuids of data and hf_data match
    assert fr_fig.data[0].uid in fr_fig._hf_data
    assert fr_fig.data[1].uid in fr_fig._hf_data

    # redo the exercise with a new low-freq trace
    base_fig.append({"y": float_series[:1000], "name": "s_no_agg"})
    fr_fig = FigureWidgetResampler(base_fig, default_n_shown_samples=1000)
    assert len(fr_fig.hf_data) == 2
    assert len(fr_fig.data) == 3


def test_fwr_list_dict_add_trace(float_series):
    fr_fig = FigureWidgetResampler(default_n_shown_samples=1000)

    traces: List[dict] = [
        {"y": float_series.values + 2, "name": "sp2"},
        {"y": float_series.values, "name": "s"},
    ]
    for trace in traces:
        fr_fig.add_trace(trace)

    # both traces are HF traces so should be aggregated
    assert len(fr_fig.hf_data) == 2
    assert (fr_fig.hf_data[0]["y"] == float_series + 2).all()
    assert (fr_fig.hf_data[1]["y"] == float_series).all()
    assert len(fr_fig.data) == 2
    assert len(fr_fig.data[0]["x"]) == 1_000
    assert (fr_fig.data[0]["x"][0] >= 0) & (fr_fig.data[0]["x"][-1] < 10_000)
    assert (fr_fig.data[1]["x"][0] >= 0) & (fr_fig.data[1]["x"][-1] < 10_000)

    # assert that all the uuids of data and hf_data match
    assert fr_fig.data[0].uid in fr_fig._hf_data
    assert fr_fig.data[1].uid in fr_fig._hf_data

    # redo the exercise with a new low-freq trace
    fr_fig.add_trace({"y": float_series[:1000], "name": "s_no_agg"})
    assert len(fr_fig.hf_data) == 2
    assert len(fr_fig.data) == 3

    # add low-freq trace but set limit_to_view to True
    fr_fig.add_trace({"y": float_series[:100], "name": "s_agg"}, limit_to_view=True)
    assert len(fr_fig.hf_data) == 3
    assert len(fr_fig.data) == 4

    # add a low-freq trace but adjust max_n_samples
    lf_series = {"y": float_series[:1000], "name": "s_agg"}
    # plotly its default behavior raises a ValueError when a list or tuple is passed
    # to add_trace
    with pytest.raises(ValueError):
        fr_fig.add_trace([lf_series], max_n_samples=999)
    with pytest.raises(ValueError):
        fr_fig.add_trace((lf_series,), max_n_samples=999)

    fr_fig.add_trace(lf_series, max_n_samples=999)
    assert len(fr_fig.hf_data) == 4
    assert len(fr_fig.data) == 5


def test_fwr_list_dict_add_traces(float_series):
    fr_fig = FigureWidgetResampler(default_n_shown_samples=1000)

    traces: List[dict] = [
        {"y": float_series.values + 2, "name": "sp2"},
        {"y": float_series.values, "name": "s"},
    ]
    fr_fig.add_traces(traces)
    # both traces are HF traces so should be aggregated
    assert len(fr_fig.hf_data) == 2
    assert (fr_fig.hf_data[0]["y"] == float_series + 2).all()
    assert (fr_fig.hf_data[1]["y"] == float_series).all()
    assert len(fr_fig.data) == 2
    assert len(fr_fig.data[0]["x"]) == 1_000
    assert (fr_fig.data[0]["x"][0] >= 0) & (fr_fig.data[0]["x"][-1] < 10_000)
    assert (fr_fig.data[1]["x"][0] >= 0) & (fr_fig.data[1]["x"][-1] < 10_000)

    # assert that all the uuids of data and hf_data match
    assert fr_fig.data[0].uid in fr_fig._hf_data
    assert fr_fig.data[1].uid in fr_fig._hf_data

    # redo the exercise with a new low-freq trace
    # plotly also allows a dict or a scatter object as input
    fr_fig.add_traces({"y": float_series[:1000], "name": "s_no_agg"})
    assert len(fr_fig.hf_data) == 2
    assert len(fr_fig.data) == 3

    # add low-freq trace but set limit_to_view to True
    fr_fig.add_traces([{"y": float_series[:100], "name": "s_agg"}], limit_to_views=True)
    assert len(fr_fig.hf_data) == 3
    assert len(fr_fig.data) == 4

    # add a low-freq trace but adjust max_n_samples
    # note that we use tuple as input
    fr_fig.add_traces(({"y": float_series[:1000], "name": "s_agg"},), max_n_samples=999)
    assert len(fr_fig.hf_data) == 4
    assert len(fr_fig.data) == 5


def test_fwr_list_scatter_add_traces(float_series):
    fr_fig = FigureWidgetResampler(default_n_shown_samples=1000)

    traces: List[dict] = [
        go.Scattergl({"y": float_series.values + 2, "name": "sp2"}),
        go.Scatter({"y": float_series.values, "name": "s"}),
    ]
    fr_fig.add_traces(tuple(traces))
    # both traces are HF traces so should be aggregated
    assert len(fr_fig.hf_data) == 2
    assert (fr_fig.hf_data[0]["y"] == float_series + 2).all()
    assert (fr_fig.hf_data[1]["y"] == float_series).all()
    assert len(fr_fig.data) == 2
    assert len(fr_fig.data[0]["x"]) == 1_000
    assert (fr_fig.data[0]["x"][0] >= 0) & (fr_fig.data[0]["x"][-1] < 10_000)
    assert (fr_fig.data[1]["x"][0] >= 0) & (fr_fig.data[1]["x"][-1] < 10_000)

    # assert that all the uuids of data and hf_data match
    assert fr_fig.data[0].uid in fr_fig._hf_data
    assert fr_fig.data[1].uid in fr_fig._hf_data

    # redo the exercise with a new low-freq trace
    fr_fig.add_traces([go.Scattergl({"y": float_series[:1000], "name": "s_no_agg"})])
    assert len(fr_fig.hf_data) == 2
    assert len(fr_fig.data) == 3

    # add low-freq trace but set limit_to_view to True
    # note how the scatter object is not encapsulated within a list
    fr_fig.add_traces(go.Scattergl(), limit_to_views=True)
    assert len(fr_fig.hf_data) == 3
    assert len(fr_fig.data) == 4

    # add a low-freq trace but adjust max_n_samples
    fr_fig.add_traces(
        go.Scatter({"y": float_series[:1000], "name": "s_agg"}), max_n_samples=999
    )
    assert len(fr_fig.hf_data) == 4
    assert len(fr_fig.data) == 5


def test_fwr_add_scatter():
    # Checks whether the add_scatter method works as expected
    # .add_scatter calls `add_traces` under the hood
    fw_orig = go.FigureWidget().add_scatter(y=np.arange(2_000))
    fw_pr = FigureWidgetResampler().add_scatter(y=np.arange(2_000))

    assert len(fw_orig.data) == 1
    assert (len(fw_pr.data) == 1) & (len(fw_pr.hf_data) == 1)
    assert len(fw_orig.data[0].y) == 2_000
    assert len(fw_pr.data[0]["y"]) == 1_000
    assert np.all(fw_orig.data[0].y == fw_pr.hf_data[0]["y"])


def test_fwr_object_hf_data(
    float_series,
):
    float_series_o = float_series.astype(object)

    fig = FigureWidgetResampler()
    fig.add_trace({"name": "s0"}, hf_y=float_series_o)
    assert float_series_o.dtype == object
    assert len(fig.hf_data) == 1
    assert fig.hf_data[0]["y"].dtype == "float64"
    assert fig.data[0]["y"].dtype == "float64"


def test_fwr_object_bool_data(bool_series):
    # First try with the original non-object bool series
    fig = FigureWidgetResampler()
    fig.add_trace({"name": "s0"}, hf_y=bool_series)
    assert len(fig.hf_data) == 1
    assert fig.hf_data[0]["y"].dtype == "bool"
    # plotly internally ocnverts this to object
    assert fig.data[0]["y"].dtype == "object"

    # Now try with the object bool series
    bool_series_o = bool_series.astype(object)

    fig = FigureWidgetResampler()
    fig.add_trace({"name": "s0"}, hf_y=bool_series_o)
    assert bool_series_o.dtype == object
    assert len(fig.hf_data) == 1
    assert fig.hf_data[0]["y"].dtype == "bool"
    # plotly internally ocnverts this to object
    assert fig.data[0]["y"].dtype == "object"


def test_fwr_object_binary_data():
    binary_series = np.array([0, 1]*20, dtype="int32")  # as this is << max_n_samples -> limit_to_view

    # First try with the original non-object binary series
    fig = FigureWidgetResampler()
    fig.add_trace({"name": "s0"}, hf_y=binary_series, limit_to_view=True)
    assert len(fig.hf_data) == 1
    assert fig.hf_data[0]["y"].dtype == "int32"
    assert str(fig.data[0]["y"].dtype).startswith("int")
    assert np.all(fig.data[0]["y"] == binary_series)

    # Now try with the object binary series
    binary_series_o = binary_series.astype(object)

    fig = FigureWidgetResampler()
    fig.add_trace({"name": "s0"}, hf_y=binary_series_o, limit_to_view=True)
    assert binary_series_o.dtype == object
    assert len(fig.hf_data) == 1
    assert (fig.hf_data[0]["y"].dtype == "int32") or (fig.hf_data[0]["y"].dtype == "int64")
    assert str(fig.data[0]["y"].dtype).startswith("int")
    assert np.all(fig.data[0]["y"] == binary_series)


def test_fwr_update_layout_axes_range():
    nb_datapoints = 2_000
    n_shown = 500  # < nb_datapoints

    # Checks whether the update_layout method works as expected
    f_orig = go.Figure().add_scatter(y=np.arange(nb_datapoints))
    f_pr = FigureWidgetResampler(default_n_shown_samples=n_shown).add_scatter(
        y=np.arange(nb_datapoints)
    )

    def check_data(fwr: FigureWidgetResampler, min_v=0, max_v=nb_datapoints-1):
        # closure for n_shown and nb_datapoints
        assert len(fwr.data[0]["y"]) == min(n_shown, nb_datapoints)
        assert len(fwr.data[0]["x"]) == min(n_shown, nb_datapoints)
        assert fwr.data[0]["y"][0] == min_v
        assert fwr.data[0]["y"][-1] == max_v
        assert fwr.data[0]["x"][0] == min_v
        assert fwr.data[0]["x"][-1] == max_v

    # Check the initial data
    check_data(f_pr)

    # The xaxis (auto)range should be the same for both figures

    assert f_orig.layout.xaxis.range == None
    assert f_pr.layout.xaxis.range == None
    assert f_orig.layout.xaxis.autorange == None
    assert f_pr.layout.xaxis.autorange == None

    f_orig.update_layout(xaxis_range=[100, 1000])
    f_pr.update_layout(xaxis_range=[100, 1000])

    assert f_orig.layout.xaxis.range == (100, 1000)
    assert f_pr.layout.xaxis.range == (100, 1000)
    assert f_orig.layout.xaxis.autorange == None
    assert f_pr.layout.xaxis.autorange == None

    # The yaxis (auto)range should be the same for both figures

    assert f_orig.layout.yaxis.range == None
    assert f_pr.layout.yaxis.range == None
    assert f_orig.layout.yaxis.autorange == None
    assert f_pr.layout.yaxis.autorange == None

    f_orig.update_layout(yaxis_range=[100, 1000])
    f_pr.update_layout(yaxis_range=[100, 1000])

    assert list(f_orig.layout.yaxis.range) == [100, 1000]
    assert list(f_pr.layout.yaxis.range) == [100, 1000]
    assert f_orig.layout.yaxis.autorange == None
    assert f_pr.layout.yaxis.autorange == None

    # Now the f_pr contains the data of the selected xrange (downsampled to 500 samples)
    check_data(f_pr, 100, 1_000-1)
    

def test_fwr_update_layout_axes_range_no_update():
    nb_datapoints = 2_000
    n_shown = 20_000  # > nb. datapoints

    # Checks whether the update_layout method works as expected
    f_orig = go.Figure().add_scatter(y=np.arange(nb_datapoints))
    f_pr = FigureWidgetResampler(default_n_shown_samples=n_shown).add_scatter(
        y=np.arange(nb_datapoints)
    )

    def check_data(fwr: FigureWidgetResampler, min_v=0, max_v=nb_datapoints-1):
        # closure for n_shown and nb_datapoints
        assert len(fwr.data[0]["y"]) == min(n_shown, nb_datapoints)
        assert len(fwr.data[0]["x"]) == min(n_shown, nb_datapoints)
        assert fwr.data[0]["y"][0] == min_v
        assert fwr.data[0]["y"][-1] == max_v
        assert fwr.data[0]["x"][0] == min_v
        assert fwr.data[0]["x"][-1] == max_v

    # Check the initial data
    check_data(f_pr)

    # The xaxis (auto)range should be the same for both figures

    assert f_orig.layout.xaxis.range == None
    assert f_pr.layout.xaxis.range == None
    assert f_orig.layout.xaxis.autorange == None
    assert f_pr.layout.xaxis.autorange == None

    f_orig.update_layout(xaxis_range=[100, 1000])
    f_pr.update_layout(xaxis_range=[100, 1000])

    assert f_orig.layout.xaxis.range == (100, 1000)
    assert f_pr.layout.xaxis.range == (100, 1000)
    assert f_orig.layout.xaxis.autorange == None
    assert f_pr.layout.xaxis.autorange == None

    # The yaxis (auto)range should be the same for both figures

    assert f_orig.layout.yaxis.range == None
    assert f_pr.layout.yaxis.range == None
    assert f_orig.layout.yaxis.autorange == None
    assert f_pr.layout.yaxis.autorange == None

    f_orig.update_layout(yaxis_range=[100, 1000])
    f_pr.update_layout(yaxis_range=[100, 1000])

    assert list(f_orig.layout.yaxis.range) == [100, 1000]
    assert list(f_pr.layout.yaxis.range) == [100, 1000]
    assert f_orig.layout.yaxis.autorange == None
    assert f_pr.layout.yaxis.autorange == None

    # Now the f_pr still contains the full original data (not downsampled)
    # Even after updating the axes ranges
    check_data(f_pr)


def test_fwr_copy_grid():
    # Checks whether _grid_ref and _grid_str are correctly maintained

    f = make_subplots(rows=2, cols=1)
    f.add_scatter(y=np.arange(2_000), row=1, col=1)
    f.add_scatter(y=np.arange(2_000), row=2, col=1)

    ## go.Figure
    assert isinstance(f, go.Figure)
    assert f._grid_ref is not None
    assert f._grid_str is not None
    fwr = FigureWidgetResampler(f)
    assert fwr._grid_ref is not None
    assert fwr._grid_ref == f._grid_ref
    assert fwr._grid_str is not None
    assert fwr._grid_str == f._grid_str
    
    ## go.FigureWidget
    fw = go.FigureWidget(f)
    assert fw._grid_ref is not None
    assert fw._grid_str is not None
    assert isinstance(fw, go.FigureWidget)
    fwr = FigureWidgetResampler(fw)
    assert fwr._grid_ref is not None
    assert fwr._grid_ref == fw._grid_ref
    assert fwr._grid_str is not None
    assert fwr._grid_str == fw._grid_str

    ## FigureWidgetResampler
    fwr_ = FigureWidgetResampler(f)
    assert fwr_._grid_ref is not None
    assert fwr_._grid_str is not None
    assert isinstance(fwr_, FigureWidgetResampler)
    fwr = FigureWidgetResampler(fwr_)
    assert fwr._grid_ref is not None
    assert fwr._grid_ref == fwr_._grid_ref
    assert fwr._grid_str is not None
    assert fwr._grid_str == fwr_._grid_str

    ## FigureResampler
    from plotly_resampler import FigureResampler
    fr = FigureResampler(f)
    assert fr._grid_ref is not None
    assert fr._grid_str is not None
    assert isinstance(fr, FigureResampler)
    fwr = FigureWidgetResampler(fr)
    assert fwr._grid_ref is not None
    assert fwr._grid_ref == fr._grid_ref
    assert fwr._grid_str is not None
    assert fwr._grid_str == fr._grid_str

    ## dict (with no _grid_ref & no _grid_str)
    f_dict = f.to_dict()
    assert isinstance(f_dict, dict)
    assert f_dict.get("_grid_ref") is None
    assert f_dict.get("_grid_str") is None
    fwr = FigureWidgetResampler(f_dict)
    assert fwr._grid_ref is f_dict.get("_grid_ref")  # both are None
    assert fwr._grid_str is f_dict.get("_grid_str")  # both are None

    ## dict (with _grid_ref & _grid_str)
    f_dict = f.to_dict()
    f_dict["_grid_ref"] = f._grid_ref
    f_dict["_grid_str"] = f._grid_str
    assert isinstance(f_dict, dict)
    assert f_dict.get("_grid_ref") is not None
    fwr = FigureWidgetResampler(f_dict)
    assert fwr._grid_ref is not None
    assert fwr._grid_ref == f_dict.get("_grid_ref")
    assert fwr._grid_str is not None
    assert fwr._grid_str == f_dict.get("_grid_str")<|MERGE_RESOLUTION|>--- conflicted
+++ resolved
@@ -2,27 +2,17 @@
 
 __author__ = "Jonas Van Der Donckt, Jeroen Van Der Donckt, Emiel Deprost"
 
-
-<<<<<<< HEAD
-from copy import copy
-from typing import List
-=======
-import pytest
->>>>>>> 7f80ef82
 
 import pytest
 import datetime
 import numpy as np
 import pandas as pd
 import plotly.graph_objects as go
-<<<<<<< HEAD
-=======
 
 from copy import copy
 from datetime import datetime
 from typing import List
 
->>>>>>> 7f80ef82
 from plotly.subplots import make_subplots
 from plotly_resampler import EfficientLTTB, EveryNthPoint, FigureWidgetResampler
 
