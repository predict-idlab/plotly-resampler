--- conflicted
+++ resolved
@@ -28,21 +28,8 @@
 #    multiprocessing.Process)
 #    https://docs.python.org/3/library/multiprocessing.html#contexts-and-start-methods
 # - on linux, the browser (i.e., sending & getting requests) goes a lot faster
-<<<<<<< HEAD
-def not_on_linux():
-    """Return True if the current platform is not Linux.
-
-    Note: this will be used to add more waiting time to windows & mac os tests as
-    - on these OS's serialization of the figure is necessary (to start the dash app in a
-      multiprocessing.Process)
-      https://docs.python.org/3/library/multiprocessing.html#contexts-and-start-methods
-    - on linux, the browser (i.e., sending & getting requests) goes a lot faster
-    """
-    return not sys.platform.startswith("linux")
-
-=======
 from .utils import not_on_linux
->>>>>>> 574904e6
+
 
 # https://www.blazemeter.com/blog/improve-your-selenium-webdriver-tests-with-pytest
 # and create a parameterized driver.get method
