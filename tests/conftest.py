--- conflicted
+++ resolved
@@ -52,20 +52,13 @@
     from selenium.webdriver.chrome.options import Options
     from selenium.webdriver.common.desired_capabilities import DesiredCapabilities
     from seleniumwire import webdriver
-<<<<<<< HEAD
-    from webdriver_manager.chrome import ChromeDriverManager, ChromeType
-=======
->>>>>>> 574904e6
 
     time.sleep(1)
 
     options = Options()
     d = DesiredCapabilities.CHROME
     d["goog:loggingPrefs"] = {"browser": "ALL"}
-<<<<<<< HEAD
     d['acceptSslCerts'] = True
-=======
->>>>>>> 574904e6
     if not TESTING_LOCAL:
         if headless:
             options.add_argument("--headless")
