--- conflicted
+++ resolved
@@ -111,17 +111,14 @@
     assert round_number_str(950_001) == "1M"
     assert round_number_str(1_950_001) == "2M"
     assert round_number_str(111_950_001) == "112M"
-<<<<<<< HEAD
     assert round_number_str(950_001_001) == "1B"
     assert round_number_str(1_950_001_001) == "2B"
     assert round_number_str(111_950_001_001) == "112B"
     assert round_number_str(950_001_001_001) == "1T"
     assert round_number_str(1_950_001_001_001) == "2T"
     assert round_number_str(111_950_001_001_001) == "112T"
-=======
     # zero should return None
     assert round_number_str(0) is None
     # negative case
     assert round_number_str(-0.951) == "-1"
-    assert round_number_str(-0.95) == "-0.9"
->>>>>>> b1225bd0
+    assert round_number_str(-0.95) == "-0.9"