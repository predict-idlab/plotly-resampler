--- conflicted
+++ resolved
@@ -1,32 +1,19 @@
-<<<<<<< HEAD
+from __future__ import annotations
+
 import copy
 import pickle
-from hashlib import sha1
-from inspect import isfunction
 
 import numpy as np
-import plotly.express as px
-=======
-from __future__ import annotations
-
-import copy
-import pickle
-
-import numpy as np
->>>>>>> 574904e6
 import plotly.graph_objects as go
 from plotly.subplots import make_subplots
 
 from plotly_resampler import FigureResampler, FigureWidgetResampler
 from plotly_resampler.registering import (
-    _get_plotly_constr,
     register_plotly_resampler,
     unregister_plotly_resampler,
 )
 
 from .conftest import pickle_figure, registering_cleanup
-<<<<<<< HEAD
-=======
 
 
 def _get_hf_props(nb_samples: int) -> dict:
@@ -58,7 +45,6 @@
         assert np.all(hf_trace["marker_size"] == np.linspace(1, 10, nb_samples))
         assert np.all(hf_trace["marker_color"] == np.log10(np.arange(nb_samples) + 1))
 
->>>>>>> 574904e6
 
 #### PICKLING
 
@@ -92,11 +78,7 @@
     for i in range(nb_traces):
         fig.add_trace(
             go.Scattergl(name=f"trace--{i}"),
-<<<<<<< HEAD
-            hf_y=np.arange(nb_samples),
-=======
             **_get_hf_props(nb_samples),
->>>>>>> 574904e6
             row=(i % 2) + 1,
             col=1,
         )
@@ -144,11 +126,7 @@
     for i in range(nb_traces):
         fig.add_trace(
             go.Scattergl(name=f"trace--{i}"),
-<<<<<<< HEAD
-            hf_y=np.arange(nb_samples),
-=======
             **_get_hf_props(nb_samples),
->>>>>>> 574904e6
             row=(i % 2) + 1,
             col=1,
         )
