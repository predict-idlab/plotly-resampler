--- conflicted
+++ resolved
@@ -1180,12 +1180,8 @@
         )
 
     def construct_update_data(
-<<<<<<< HEAD
-        self, relayout_data: dict
-=======
         self,
         relayout_data: dict,
->>>>>>> 38ea31c9
     ) -> Union[List[dict], dash.no_update]:
         """Construct the to-be-updated front-end data, based on the layout change.
 
