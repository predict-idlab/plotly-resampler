# -*- coding: utf-8 -*-
"""
Abstract ``AbstractFigureAggregator`` interface for the concrete *Resampler* classes.

"""

from __future__ import annotations

__author__ = "Jonas Van Der Donckt, Jeroen Van Der Donckt, Emiel Deprost"

import itertools
import re
from abc import ABC
from collections import namedtuple
from copy import copy
from typing import Dict, Iterable, List, Optional, Tuple, Union
from uuid import uuid4

import dash
import numpy as np
import pandas as pd
import plotly.graph_objects as go
from plotly.basedatatypes import BaseFigure, BaseTraceType

<<<<<<< HEAD
from ..aggregation import AbstractSeriesAggregator, EfficientLTTB
from .utils import round_number_str, round_td_str

_hf_data_container = namedtuple("DataContainer", ["x", "y", "text", "hovertext"])
=======
from ..aggregation import AbstractAggregator, MedDiffGapHandler, MinMaxLTTB
from ..aggregation.aggregation_interface import DataPointSelector
from ..aggregation.gap_handler_interface import AbstractGapHandler
from ..aggregation.plotly_aggregator_parser import PlotlyAggregatorParser
from .utils import round_number_str, round_td_str

# A high-frequency data container
# NOTE: the attributes must all be valid trace attributes, with attribute levels
# separated by an '_' (e.g., 'marker_color' is valid) as the
# `_hf_data_container._asdict()` function is used in
#  `AbstractFigureAggregator._construct_hf_data_dict`.
_hf_data_container = namedtuple(
    "DataContainer", ["x", "y", "text", "hovertext", "marker_size", "marker_color"]
)
>>>>>>> 574904e6


class AbstractFigureAggregator(BaseFigure, ABC):
    """Abstract interface for data aggregation functionality for plotly figures."""

    _high_frequency_traces = ["scatter", "scattergl"]

    def __init__(
        self,
        figure: BaseFigure,
        convert_existing_traces: bool = True,
        default_n_shown_samples: int = 1000,
        default_downsampler: AbstractAggregator = MinMaxLTTB(),
        default_gap_handler: AbstractGapHandler = MedDiffGapHandler(),
        resampled_trace_prefix_suffix: Tuple[str, str] = (
            '<b style="color:sandybrown">[R]</b> ',
            "",
        ),
        show_mean_aggregation_size: bool = True,
        convert_traces_kwargs: dict | None = None,
        verbose: bool = False,
        # TODO: add c_width parameter
    ):
        """Instantiate a resampling data mirror.

        Parameters
        ----------
        figure: BaseFigure
            The figure that will be decorated. Can be either an empty figure
            (e.g., ``go.Figure()``, ``make_subplots()``, ``go.FigureWidget``) or an
            existing figure.
        convert_existing_traces: bool
            A bool indicating whether the high-frequency traces of the passed ``figure``
            should be resampled, by default True. Hence, when set to False, the
            high-frequency traces of the passed ``figure`` will not be resampled.
        default_n_shown_samples: int, optional
            The default number of samples that will be shown for each trace,
            by default 1000.\n
            !!! note
                * This can be overridden within the [`add_trace`][figure_resampler.figure_resampler_interface.AbstractFigureAggregator.add_trace] method.
                * If a trace withholds fewer datapoints than this parameter,
                  the data will *not* be aggregated.
        default_downsampler: AbstractAggregator
            An instance which implements the AbstractSeriesDownsampler interface and
            will be used as default downsampler, by default ``MinMaxLTTB``. \n
            !!! note
                This can be overridden within the [`add_trace`][figure_resampler.figure_resampler_interface.AbstractFigureAggregator.add_trace] method.
        default_gap_handler: GapHandler
            An instance which implements the AbstractGapHandler interface and will be
            used as default gap handler, by default ``MedDiffGapHandler``. \n
            !!! note
                This can be overridden within the [`add_trace`][figure_resampler.figure_resampler_interface.AbstractFigureAggregator.add_trace] method.
        resampled_trace_prefix_suffix: str, optional
            A tuple which contains the ``prefix`` and ``suffix``, respectively, which
            will be added to the trace its legend-name when a resampled version of the
            trace is shown. By default, a bold, orange ``[R]`` is shown as prefix
            (no suffix is shown).
        show_mean_aggregation_size: bool, optional
            Whether the mean aggregation bin size will be added as a suffix to the trace
            its legend-name, by default True.
        convert_traces_kwargs: dict, optional
            A dict of kwargs that will be passed to the [`add_traces`][figure_resampler.figure_resampler_interface.AbstractFigureAggregator.add_traces] method and
            will be used to convert the existing traces. \n
            !!! note
                This argument is only used when the passed ``figure`` contains data and
                ``convert_existing_traces`` is set to True.
        verbose: bool, optional
            Whether some verbose messages will be printed or not, by default False.

        """
        self._hf_data: Dict[str, dict] = {}
        self._global_n_shown_samples = default_n_shown_samples
        self._print_verbose = verbose
        self._show_mean_aggregation_size = show_mean_aggregation_size

        assert len(resampled_trace_prefix_suffix) == 2
        self._prefix, self._suffix = resampled_trace_prefix_suffix

        self._global_downsampler = default_downsampler
        self._global_gap_handler = default_gap_handler

        # Given figure should always be a BaseFigure that is not wrapped by
        # a plotly-resampler class
        assert isinstance(figure, BaseFigure)
        assert not issubclass(type(figure), AbstractFigureAggregator)
        self._figure_class = figure.__class__

        # Overwrite the passed arguments with the property dict values
        # (this is the case when the PR figure is created from a pickled object)
        if hasattr(figure, "_pr_props"):
            pr_props = figure._pr_props  # a dict of PR properties
            if pr_props is not None:
                # Overwrite the default arguments with the serialized properties
                for k, v in pr_props.items():
                    setattr(self, k, v)
            delattr(figure, "_pr_props")  # should not be stored anymore

        if convert_existing_traces:
            # call __init__ with the correct layout and set the `_grid_ref` of the
            # to-be-converted figure
            f_ = self._figure_class(layout=figure.layout)
            f_._grid_str = figure._grid_str
            f_._grid_ref = figure._grid_ref
            super().__init__(f_)

            if convert_traces_kwargs is None:
                convert_traces_kwargs = {}

            # make sure that the UIDs of these traces do not get adjusted
            self._data_validator.set_uid = False
            self.add_traces(figure.data, **convert_traces_kwargs)
        else:
            super().__init__(figure)
            self._data_validator.set_uid = False

        # A list of al xaxis and yaxis string names
        # e.g., "xaxis", "xaxis2", "xaxis3", .... for _xaxis_list
        self._xaxis_list = self._re_matches(re.compile("xaxis\d*"), self._layout.keys())
        self._yaxis_list = self._re_matches(re.compile("yaxis\d*"), self._layout.keys())
        # edge case: an empty `go.Figure()` does not yet contain axes keys
        if not len(self._xaxis_list):
            self._xaxis_list = ["xaxis"]
            self._yaxis_list = ["yaxis"]

        # Make sure to reset the layout its range
        # self.update_layout(
        #     {
        #         axis: {"autorange": None, "range": None}
        #         for axis in self._xaxis_list + self._yaxis_list
        #     }
        # )

    def _print(self, *values):
        """Helper method for printing if ``verbose`` is set to True."""
        if self._print_verbose:
            print(*values)

    def _query_hf_data(self, trace: dict) -> Optional[dict]:
        """Query the internal ``_hf_data`` attribute and returns a match based on
        ``uid``.

        Parameters
        ----------
        trace : dict
            The trace where we want to find a match for.

        Returns
        -------
        Optional[dict]
            The ``hf_data``-trace dict if a match is found, else ``None``.

        """
        uid = trace["uid"]
        hf_trace_data = self._hf_data.get(uid)
        if hf_trace_data is None:
            trace_props = {
                k: trace[k] for k in set(trace.keys()).difference({"x", "y"})
            }
            self._print(f"[W] trace with {trace_props} not found")
        return hf_trace_data

    def _get_current_graph(self) -> dict:
        """Create an efficient copy of the current graph by omitting the "hovertext",
        "x", and "y" properties of each trace.

        Returns
        -------
        dict
            The current graph dict

        See Also
        --------
        https://github.com/plotly/plotly.py/blob/2e7f322c5ea4096ce6efe3b4b9a34d9647a8be9c/packages/python/plotly/plotly/basedatatypes.py#L3278
        """
        return {
            "data": [
                {
                    k: copy(trace[k])
                    # TODO: why not "text" as well? -> we can use _hf_data_container.fields then
                    for k in set(trace.keys()).difference({"x", "y", "hovertext"})
                }
                for trace in self._data
            ],
            "layout": copy(self._layout),
        }

    def _parse_trace_name(
        self, hf_trace_data: dict, slice_len: int, agg_x: np.ndarray
    ) -> str:
        """Parse the trace name.

        Parameters
        ----------
        hf_trace_data : dict
            The high-frequency trace data dict.
        slice_len : int
            The length of the slice.
        agg_x : np.ndarray
            The x-axis values of the aggregated trace.

        Returns
        -------
        str
            The parsed trace name.
            When no downsampling is needed, the original trace name is returned.
            When downsampling is needed, the average bin size (expressed in x-units) is
            added in orange color with a `~` to the trace name.

        """
        if slice_len <= hf_trace_data["max_n_samples"]:  # When no downsampling needed
            return hf_trace_data["name"]

        # The data is downsampled, so we add the downsampling information to the name
        agg_prefix, agg_suffix = ' <i style="color:#fc9944">~', "</i>"
        name = self._prefix + hf_trace_data["name"] + self._suffix

        # Add the mean aggregation bin size to the trace name
        if self._show_mean_aggregation_size:
            # Base case ...
            if len(agg_x) < 2:
                return name

            mean_bin_size = (agg_x[-1] - agg_x[0]) / agg_x.shape[0]  # mean bin size
            if isinstance(mean_bin_size, (np.timedelta64, pd.Timedelta)):
                mean_bin_size = round_td_str(pd.Timedelta(mean_bin_size))
            else:
                mean_bin_size = round_number_str(mean_bin_size)
            name += f"{agg_prefix}{mean_bin_size}{agg_suffix}"
        return name

    def _check_update_trace_data(
        self,
        trace: dict,
        start: Optional[Union[str, float]] = None,
        end: Optional[Union[str, float]] = None,
    ) -> Optional[Union[dict, BaseTraceType]]:
        """Check and update the passed ddfkj``trace`` its data properties based on the
        slice range.

        Note
        ----
        This is a pass by reference. The passed trace object will be updated and
        returned if found in ``hf_data``.

        Parameters
        ----------
        trace : BaseTraceType or dict
             - An instances of a trace class from the ``plotly.graph_objects`` (go)
                package (e.g, ``go.Scatter``, ``go.Bar``)
             - or a dict where:

                  - The 'type' property specifies the trace type (e.g.
                    'scatter', 'bar', 'area', etc.). If the dict has no 'type'
                    property then 'scatter' is assumed.
                  - All remaining properties are passed to the constructor
                    of the specified trace type.

        start : Union[float, str], optional
            The start index for which we want resampled data to be updated to,
            by default None,
        end : Union[float, str], optional
            The end index for which we want the resampled data to be updated to,
            by default None

        Returns
        -------
        Optional[Union[dict, BaseTraceType]]
            If the matching ``hf_series`` is found in ``hf_dict``, an (updated) trace
            will be returned, otherwise None.

        Note
        ----
        * If ``start`` and ``stop`` are strings, they most likely represent time-strings
        * ``start`` and ``stop`` will always be of the same type (float / time-string)
           because their underlying axis is the same.

        """
        hf_trace_data = self._query_hf_data(trace)

        if hf_trace_data is None:
            self._print("hf_data not found")
            return None

        # Parse trace data (necessary when updating the trace data)
        for k in _hf_data_container._fields:
            if isinstance(
                hf_trace_data[k], (np.ndarray, pd.RangeIndex, pd.DatetimeIndex)
            ):
                # is faster to escape the loop here than check inside the hasattr if
                continue
            elif pd.core.dtypes.common.is_datetime64tz_dtype(hf_trace_data[k]):
                # When we use the .values method, timezone information is lost
                # so convert it to pd.DatetimeIndex, which preserves the tz-info
                hf_trace_data[k] = pd.Index(hf_trace_data[k])
            elif hasattr(hf_trace_data[k], "values"):
                # when not a range index or datetime index
                hf_trace_data[k] = hf_trace_data[k].values

        # Also check if the y-data is empty, if so, return an empty trace
        if len(hf_trace_data["y"]) == 0:
            trace["x"] = []
            trace["y"] = []
            trace["name"] = hf_trace_data["name"]
            return trace

        # Leverage the axis type to get the start and end indices
        # Note: the axis type specified in the figure layout takes precedence over the
        # the axis type which is inferred from the data (and stored in hf_trace_data)
        # TODO: verify if we need to use `axis`of anchor as key to determing axis type
        axis = trace.get("xaxis", "x")
        axis_type = self.layout._props.get(axis[:1] + "axis" + axis[1:], {}).get(
            "type", hf_trace_data["axis_type"]
        )
        start_idx, end_idx = PlotlyAggregatorParser.get_start_end_indices(
            hf_trace_data, axis_type, start, end
        )

        # Return an invisible, single-point, trace when the sliced hf_series doesn't
        # contain any data in the current view
        if end_idx == start_idx:
            trace["x"] = [hf_trace_data["x"][0]]
            trace["y"] = [None]
            trace["name"] = hf_trace_data["name"]
            return trace

        agg_x, agg_y, indices = PlotlyAggregatorParser.aggregate(
            hf_trace_data, start_idx, end_idx
        )

        # -------------------- Set the hf_trace_data_props -------------------
        # Parse the data types to an orjson compatible format
        # NOTE: this can be removed once orjson supports f16
        trace["x"] = self._parse_dtype_orjson(agg_x)
        trace["y"] = self._parse_dtype_orjson(agg_y)
        trace["name"] = self._parse_trace_name(
            hf_trace_data, end_idx - start_idx, agg_x
        )

        def _nest_dict_rec(k: str, v: any, out: dict) -> None:
            """Recursively nest a dict based on the key whose '_' indicates level."""
            k, *rest = k.split("_", 1)
            if rest:
                _nest_dict_rec(rest[0], v, out.setdefault(k, {}))
            else:
                out[k] = v

        # Check if (hover)text also needs to be downsampled
        for k in ["text", "hovertext", "marker_size", "marker_color"]:
            k_val = hf_trace_data.get(k)
            if isinstance(k_val, (np.ndarray, pd.Series)):
                assert isinstance(
                    hf_trace_data["downsampler"], DataPointSelector
                ), "Only DataPointSelector can downsample non-data trace array props."
                _nest_dict_rec(k, k_val[start_idx + indices], trace)
            elif k_val is not None:
                trace[k] = k_val

        return trace

    def _layout_xaxis_to_trace_xaxis_mapping(self) -> Dict[str, List[str]]:
        """Construct a dict which maps the layout xaxis keys to the trace xaxis keys.

        Returns
        -------
        Dict[str, List[str]]
            A dict with the layout xaxis values as keys and the trace its corresponding
            xaxis anchor value.

        """
        # edge case: an empty `go.Figure()` does not yet contain axes keys
        if self._grid_ref is None:
            return {"xaxis": ["x"]}

        mapping_dict = {}
        for sub_plot in itertools.chain.from_iterable(self._grid_ref):  # flattten
            sub_plot = [] if sub_plot is None else sub_plot
            for axes in sub_plot:  # NOTE: you can have multiple axes in a subplot
                layout_xaxes = axes.layout_keys[0]
                trace_xaxes = axes.trace_kwargs["xaxis"]

                # append the trace xaxis to the layout xaxis key its value list
                mapping_dict.setdefault(layout_xaxes, []).append(trace_xaxes)
        return mapping_dict

    def _check_update_figure_dict(
        self,
        figure: dict,
        start: Optional[Union[float, str]] = None,
        stop: Optional[Union[float, str]] = None,
        layout_xaxis_filter: Optional[str] = None,
        updated_trace_indices: Optional[List[int]] = None,
        indices_to_use: Optional[List[int]] = None,
    ) -> List[int]:
        """Check and update the traces within the figure dict.

        hint
        ----
        This method will most likely be used within a ``Dash`` callback to resample the
        view, based on the configured number of parameters.

        Note
        ----
        This is a pass by reference. The passed figure object will be updated.
        No new view of this figure will be created, hence no return!

        Parameters
        ----------
        figure : dict
            The figure dict which will be updated.
        start : Union[float, str], optional
            The start time for the new resampled data view, by default None.
        stop : Union[float, str], optional
            The end time for the new resampled data view, by default None.
        layout_xaxis_filter: str, optional
            Additional layout xaxis filter, e.g. the affected x-axis values by the
            triggered relayout event (e.g. xaxis), by default None.
        updated_trace_indices: List[int], optional
            List of trace indices that already have been updated, by default None.

        Returns
        -------
        List[int]
            A list of indices withholding the trace-data-array-index from the of data
            modalities which are updated.

        """
        if updated_trace_indices is None:
            updated_trace_indices = []

<<<<<<< HEAD
        if indices_to_use is None:
            indices_to_use = []

        for idx, trace in enumerate(figure["data"]):
            # We skip when the trace-idx already has been updated or when it's not due for an update.
            if idx in updated_trace_indices or idx not in indices_to_use:
                # print(f'idx {idx} was not resampled')
=======
        if layout_xaxis_filter is not None:
            layout_trace_mapping = self._layout_xaxis_to_trace_xaxis_mapping()
            # Retrieve the trace xaxis values that are affected by the relayout event
            trace_xaxis_filter: List[str] = layout_trace_mapping[layout_xaxis_filter]

        for idx, trace in enumerate(figure["data"]):
            # We skip when (i) the trace-idx already has been updated or (ii) when
            # there is a layout_xaxis_filter and the trace xaxis is not in the filter
            if idx in updated_trace_indices or (
                layout_xaxis_filter is not None
                and trace.get("xaxis", "x") not in trace_xaxis_filter
            ):
>>>>>>> 574904e6
                continue

            # If we managed to find and update the trace, it will return the trace
            # and thus not None.
            updated_trace = self._check_update_trace_data(trace, start=start, end=stop)
            if updated_trace is not None:
                updated_trace_indices.append(idx)
        return updated_trace_indices

    @staticmethod
    def _get_figure_class(constr: type) -> type:
        """Get the plotly figure class (constructor) for the given class (constructor).

        !!! note
            This method will always return a plotly constructor, even when the given
            `constr` is decorated (after executing the ``


            _plotly_resampler``
            function).

        Parameters
        ----------
        constr: type
            The constructor class for which we want to retrieve the plotly constructor.

        Returns
        -------
        type:
            The plotly figure class (constructor) of the given `constr`.

        """
        from ..registering import _get_plotly_constr  # To avoid ImportError

        return _get_plotly_constr(constr)

    @property
    def hf_data(self):
        """Property to adjust the `data` component of the current graph

        !!! note
            The user has full responsibility to adjust ``hf_data`` properly.


        ??? example

            ```python
                >>> from plotly_resampler import FigureResampler
                >>> fig = FigureResampler(go.Figure())
                >>> fig.add_trace(...)
                >>> # Adjust the y property of the above added trace
                >>> fig.hf_data[-1]["y"] = - s ** 2
                >>> fig.hf_data
                [
                    {
                        'max_n_samples': 1000,
                        'x': RangeIndex(start=0, stop=11000000, step=1),
                        'y': array([-0.01339909,  0.01390696,, ...,  0.25051913, 0.55876513]),
                        'axis_type': 'linear',
                        'downsampler': <plotly_resampler.aggregation.aggregators.LTTB at 0x7f786d5a9ca0>,
                        'text': None,
                        'hovertext': None
                    },
                ]
            ```
        """
        return list(self._hf_data.values())

    def _parse_get_trace_props(
        self,
        trace: BaseTraceType,
        hf_x: Iterable = None,
        hf_y: Iterable = None,
        hf_text: Iterable = None,
        hf_hovertext: Iterable = None,
        hf_marker_size: Iterable = None,
        hf_marker_color: Iterable = None,
        check_nans: bool = True,
    ) -> _hf_data_container:
        """Parse and capture the possibly high-frequency trace-props in a datacontainer.

        Parameters
        ----------
        trace : BaseTraceType
            The trace which will be parsed.
        hf_x : Iterable, optional
            High-frequency trace "x" data, overrides the current trace its x-data.
        hf_y : Iterable, optional
            High-frequency trace "y" data, overrides the current trace its y-data.
        hf_text : Iterable, optional
            High-frequency trace "text" data, overrides the current trace its text-data.
        hf_hovertext : Iterable, optional
            High-frequency trace "hovertext" data, overrides the current trace its
            hovertext data.
        check_nans: bool, optional
            Whether the `hf_y` should be checked for NaNs, by default True.
            As checking for NaNs is expensive, this can be disabled when the `hf_y` is
            already known to contain no NaNs (or when the downsampler can handle NaNs,
            e.g., EveryNthPoint).

        Returns
        -------
        _hf_data_container
            A namedtuple which serves as a datacontainer.

        """
        hf_x: np.ndarray = (
            # fmt: off
            (np.asarray(trace["x"]) if trace["x"] is not None else None)
            if hasattr(trace, "x") and hf_x is None
            # If we cast a tz-aware datetime64 array to `.values` we lose the tz-info 
            # and the UTC time will be displayed instead of the tz-localized time, 
            # hence we cast to a pd.DatetimeIndex, which preserves the tz-info
            # As a matter of fact, to resolve #231, we also convert non-tz-aware 
            # datetime64 arrays to an pd.Index
            else pd.Index(hf_x) if pd.core.dtypes.common.is_datetime64_any_dtype(hf_x)
            else hf_x.values if isinstance(hf_x, pd.Series)
            else hf_x if isinstance(hf_x, pd.Index)
            else np.asarray(hf_x)
            # fmt: on
        )

        hf_y = (
            trace["y"]
            if hasattr(trace, "y") and hf_y is None
            else hf_y.values
            if isinstance(hf_y, (pd.Series, pd.Index))
            else hf_y
        )
        # NOTE: the if will not be triggered for a categorical series its values
        if not hasattr(hf_y, "dtype"):
            hf_y: np.ndarray = np.asarray(hf_y)

        hf_text = (
            hf_text
            if hf_text is not None
            else trace["text"]
            if hasattr(trace, "text") and trace["text"] is not None
            else None
        )

        hf_hovertext = (
            hf_hovertext
            if hf_hovertext is not None
            else trace["hovertext"]
            if hasattr(trace, "hovertext") and trace["hovertext"] is not None
            else None
        )

        hf_marker_size = (
            trace["marker"]["size"]
            if (
                hf_marker_size is None
                and hasattr(trace, "marker")
                and "size" in trace["marker"]
            )
            else hf_marker_size
        )

        hf_marker_color = (
            trace["marker"]["color"]
            if (
                hf_marker_color is None
                and hasattr(trace, "marker")
                and "color" in trace["marker"]
            )
            else hf_marker_color
        )

        if trace["type"].lower() in self._high_frequency_traces:
            if hf_x is None:  # if no data as x or hf_x is passed
                if hf_y.ndim != 0:  # if hf_y is an array
                    hf_x = pd.RangeIndex(0, len(hf_y))  # np.arange(len(hf_y))
                else:  # if no data as y or hf_y is passed
                    hf_x = np.asarray(None)

            assert hf_y.ndim == np.ndim(hf_x), (
                "plotly-resampler requires scatter data "
                "(i.e., x and y, or hf_x and hf_y) to have the same dimensionality!"
            )
            # When the x or y of a trace has more than 1 dimension, it is not at all
            # straightforward how it should be resampled.
            assert hf_y.ndim <= 1 and np.ndim(hf_x) <= 1, (
                "plotly-resampler requires scatter data "
                "(i.e., x and y, or hf_x and hf_y) to be <= 1 dimensional!"
            )

            # Note: this converts the hf property to a np.ndarray
            if isinstance(hf_text, (tuple, list, np.ndarray, pd.Series)):
                hf_text = np.asarray(hf_text)
            if isinstance(hf_hovertext, (tuple, list, np.ndarray, pd.Series)):
                hf_hovertext = np.asarray(hf_hovertext)
            if isinstance(hf_marker_size, (tuple, list, np.ndarray, pd.Series)):
                hf_marker_size = np.asarray(hf_marker_size)
            if isinstance(hf_marker_color, (tuple, list, np.ndarray, pd.Series)):
                hf_marker_color = np.asarray(hf_marker_color)

            # Remove NaNs for efficiency (storing less meaningless data)
            # NaNs introduce gaps between enclosing non-NaN data points & might distort
            # the resampling algorithms
            if check_nans and pd.isna(hf_y).any():
                not_nan_mask = ~pd.isna(hf_y)
                hf_x = hf_x[not_nan_mask]
                hf_y = hf_y[not_nan_mask]
                if isinstance(hf_text, np.ndarray):
                    hf_text = hf_text[not_nan_mask]
                if isinstance(hf_hovertext, np.ndarray):
                    hf_hovertext = hf_hovertext[not_nan_mask]
                if isinstance(hf_marker_size, np.ndarray):
                    hf_marker_size = hf_marker_size[not_nan_mask]
                if isinstance(hf_marker_color, np.ndarray):
                    hf_marker_color = hf_marker_color[not_nan_mask]

            # Try to parse the hf_x data if it is of object type or
            if len(hf_x) and (hf_x.dtype.type is np.str_ or hf_x.dtype == "object"):
                try:
                    # Try to parse to numeric
                    hf_x = pd.to_numeric(hf_x, errors="raise")
                except (ValueError, TypeError):
                    try:
                        # Try to parse to datetime
                        hf_x = pd.to_datetime(hf_x, utc=False, errors="raise")
                        # Will be cast to object array if it contains multiple timezones.
                        if hf_x.dtype == "object":
                            raise ValueError(
                                "The x-data contains multiple timezones, which is not "
                                "supported by plotly-resampler!"
                            )
                    except (ValueError, TypeError):
                        raise ValueError(
                            "plotly-resampler requires the x-data to be numeric or "
                            "datetime-like \nMore details in the stacktrace above."
                        )

            # If the categorical or string-like hf_y data is of type object (happens
            # when y argument is used for the trace constructor instead of hf_y), we
            # transform it to type string as such it will be sent as categorical data
            # to the downsampling algorithm
            if hf_y.dtype == "object" or hf_y.dtype.type == np.str_:
                # But first, we try to parse to a numeric dtype (as this is the
                # behavior that plotly supports)
                # Note that a bool array of type object will remain a bool array (and
                # not will be transformed to an array of ints (0, 1))
                try:
                    hf_y = pd.to_numeric(hf_y, errors="raise")
                except ValueError:
                    hf_y = pd.Categorical(hf_y)  # TODO: ordered=True?
            assert len(hf_x) == len(hf_y), "x and y have different length!"
        else:
            self._print(f"trace {trace['type']} is not a high-frequency trace")

            # hf_x and hf_y have priority over the traces' data
            if hasattr(trace, "x"):
                trace["x"] = hf_x

            if hasattr(trace, "y"):
                trace["y"] = hf_y

            if hasattr(trace, "text"):
                trace["text"] = hf_text

            if hasattr(trace, "hovertext"):
                trace["hovertext"] = hf_hovertext
            if hasattr(trace, "marker"):
                if hasattr(trace.marker, "size"):
                    trace.marker.size = hf_marker_size
                if hasattr(trace.marker, "color"):
                    trace.marker.color = hf_marker_color

        return _hf_data_container(
            hf_x, hf_y, hf_text, hf_hovertext, hf_marker_size, hf_marker_color
        )

    def _construct_hf_data_dict(
        self,
        dc: _hf_data_container,
        trace: BaseTraceType,
        downsampler: AbstractAggregator | None,
        gap_handler: AbstractGapHandler | None,
        max_n_samples: int | None,
        offset=0,
    ) -> dict:
        """Create the `hf_data` dict which will be put in the `_hf_data` property.

        Parameters
        ----------
        dc : _hf_data_container
            The hf_data container, withholding the parsed hf-data.
        trace : BaseTraceType
            The trace.
        downsampler : AbstractAggregator | None
            The downsampler which will be used.
        gap_handler : AbstractGapHandler | None
            The gap handler which will be used.
        max_n_samples : int | None
            The max number of output samples.

        Returns
        -------
        dict
            The hf_data dict.
        """
        # Checking this now avoids less interpretable `KeyError` when resampling
        assert_text = (
            "In order to perform time series aggregation, the data must be "
            "sorted in time; i.e., the x-data must be (non-strictly) "
            "monotonically increasing."
        )
        if isinstance(dc.x, pd.Index):
            assert dc.x.is_monotonic_increasing, assert_text
        else:
            assert pd.Series(dc.x).is_monotonic_increasing, assert_text

        # As we support prefix-suffixing of downsampled data, we assure that
        # each trace has a name
        # https://github.com/plotly/plotly.py/blob/ce0ed07d872c487698bde9d52e1f1aadf17aa65f/packages/python/plotly/plotly/basedatatypes.py#L539
        # The link above indicates that the trace index is derived from `data`
        if trace.name is None:
            trace.name = f"trace {len(self.data) + offset}"

        # Determine (1) the axis type and (2) the downsampler instance
        # & (3) store a hf_data entry for the corresponding trace,
        # identified by its UUID
        axis_type = (
            "date"
            if isinstance(dc.x, pd.DatetimeIndex)
            or pd.core.dtypes.common.is_datetime64_any_dtype(dc.x)
            else "linear"
        )

        default_n_samples = False
        if max_n_samples is None:
            default_n_samples = True
            max_n_samples = self._global_n_shown_samples

        default_downsampler = False
        if downsampler is None:
            default_downsampler = True
            downsampler = self._global_downsampler

        default_gap_handler = False
        if gap_handler is None:
            default_gap_handler = True
            gap_handler = self._global_gap_handler

        # TODO -> can't we just store the DC here (might be less duplication of
        #  code knowledge, because now, you need to know all the eligible hf_keys in
        #  dc
        return {
            "max_n_samples": max_n_samples,
            "default_n_samples": default_n_samples,
            "name": trace.name,
            "axis_type": axis_type,
            "downsampler": downsampler,
            "default_downsampler": default_downsampler,
            "gap_handler": gap_handler,
            "default_gap_handler": default_gap_handler,
            **dc._asdict(),
        }

    @staticmethod
    def _add_trace_to_add_traces_kwargs(kwargs: dict) -> dict:
        """Convert the `add_trace` kwargs to the `add_traces` kwargs."""
        # The keywords that need to be converted to a list
        convert_keywords = ["row", "col", "secondary_y"]

        updated_kwargs = {}  # The updated kwargs (from `add_trace` to `add_traces`)
        for keyword in convert_keywords:
            value = kwargs.pop(keyword, None)
            if value is not None:
                updated_kwargs[f"{keyword}s"] = [value]
            else:
                updated_kwargs[f"{keyword}s"] = None

        return {**kwargs, **updated_kwargs}

    def add_trace(
        self,
        trace: Union[BaseTraceType, dict],
        max_n_samples: int = None,
        downsampler: AbstractAggregator = None,
        gap_handler: AbstractGapHandler = None,
        limit_to_view: bool = False,
        # Use these if you want some speedups (and are working with really large data)
        hf_x: Iterable = None,
        hf_y: Iterable = None,
        hf_text: Union[str, Iterable] = None,
        hf_hovertext: Union[str, Iterable] = None,
        hf_marker_size: Union[str, Iterable] = None,
        hf_marker_color: Union[str, Iterable] = None,
        check_nans: bool = True,
        **trace_kwargs,
    ):
        """Add a trace to the figure.

        Parameters
        ----------
        trace : BaseTraceType or dict
            Either:

              - An instances of a trace class from the ``plotly.graph_objects`` (go)
                package (e.g., ``go.Scatter``, ``go.Bar``)
              - or a dict where:

                - The type property specifies the trace type (e.g. scatter, bar,
                  area, etc.). If the dict has no 'type' property then scatter is
                  assumed.
                - All remaining properties are passed to the constructor
                  of the specified trace type.
        max_n_samples : int, optional
            The maximum number of samples that will be shown by the trace.\n
            !!! note
                If this variable is not set; ``_global_n_shown_samples`` will be used.
        downsampler: AbstractAggregator, optional
            The abstract series downsampler method.\n
            !!! note
                If this variable is not set, ``_global_downsampler`` will be used.
        gap_handler: AbstractGapHandler, optional
            The abstract series gap handler method.\n
            !!! note
                If this variable is not set, ``_global_gap_handler`` will be used.
        limit_to_view: boolean, optional
            If set to True, the trace's datapoints will be cut to the corresponding
            front-end view, even if the total number of samples is lower than
            ``max_n_samples``, By default False.\n
            Remark that setting this parameter to True ensures that low frequency traces
            are added to the ``hf_data`` property.
        hf_x: Iterable, optional
            The original high frequency series positions, can be either a time-series or
            an increasing, numerical index. If set, this has priority over the trace its
            data.
        hf_y: Iterable, optional
            The original high frequency values. If set, this has priority over the
            trace its data.
        hf_text: Iterable, optional
            The original high frequency text. If set, this has priority over the trace
            its ``text`` argument.
        hf_hovertext: Iterable, optional
            The original high frequency hovertext. If set, this has priority over the
            trace its ```hovertext`` argument.
        hf_marker_size: Iterable, optional
            The original high frequency marker size. If set, this has priority over the
            trace its ``marker.size`` argument.
        hf_marker_color: Iterable, optional
            The original high frequency marker color. If set, this has priority over the
            trace its ``marker.color`` argument.
        check_nans: boolean, optional
            If set to True, the trace's data will be checked for NaNs - which will be
            removed. By default True.
            As this is a costly operation, it is recommended to set this parameter to
            False if you are sure that your data does not contain NaNs (or when the
            downsampler can handle NaNs, e.g., EveryNthPoint). This should considerably
            speed up the graph construction time.
        **trace_kwargs: dict
            Additional trace related keyword arguments.
            e.g.: row=.., col=..., secondary_y=...

            !!! info "See Also"
                [`Figure.add_trace`](https://plotly.com/python-api-reference/generated/plotly.graph_objects.Figure.html#plotly.graph_objects.Figure.add_trace>) docs.

        Returns
        -------
        BaseFigure
            The Figure on which ``add_trace`` was called on; i.e. self.

        !!! note

            Constructing traces with **very large data amounts** really takes some time.
            To speed this up; use this [`add_trace`][figure_resampler.figure_resampler_interface.AbstractFigureAggregator.add_trace] method and

            1. Create a trace with no data (empty lists)
            2. pass the high frequency data to this method using the ``hf_x`` and ``hf_y``
               parameters.

            See the example below:
                ```python
                >>> from plotly.subplots import make_subplots
                >>> s = pd.Series()  # a high-frequency series, with more than 1e7 samples
                >>> fig = FigureResampler(go.Figure())
                >>> fig.add_trace(go.Scattergl(x=[], y=[], ...), hf_x=s.index, hf_y=s)
                ```

            !!! todo
                * explain why adding x and y to a trace is so slow
                * check and simplify the example above

        !!! tip

            * If you **do not want to downsample** your data, set ``max_n_samples`` to the
              the number of datapoints of your trace!

        !!! warning

            * The ``NaN`` values in either ``hf_y`` or ``trace.y`` will be omitted! We do
              not allow ``NaN`` values in ``hf_x`` or ``trace.x``.
            * ``hf_x``, ``hf_y``, ``hf_text``, and ``hf_hovertext`` are useful when you deal
              with large amounts of data (as it can increase the speed of this add_trace()
              method with ~30%). These arguments have priority over the trace's data and
              (hover)text attributes.
            * Low-frequency time-series data, i.e. traces that are not resampled, can hinder
              the the automatic-zooming (y-scaling) as these will not be stored in the
              back-end and thus not be scaled to the view.
              To circumvent this, the ``limit_to_view`` argument can be set, resulting in
              also storing the low-frequency series in the back-end.

        """
        # to comply with the plotly data input acceptance behavior
        if isinstance(trace, (list, tuple)):
            raise ValueError("Trace must be either a dict or a BaseTraceType")

        max_out_s = (
            self._global_n_shown_samples if max_n_samples is None else max_n_samples
        )

        # Validate the trace and convert to a trace object
        if not isinstance(trace, BaseTraceType):
            trace = self._data_validator.validate_coerce(trace)[0]

        # First add a UUID, as each (even the non-hf_data traces), must contain this
        # key for comparison. If the trace already has a UUID, we will keep it.
        uuid_str = str(uuid4()) if trace.uid is None else trace.uid
        trace.uid = uuid_str

        # construct the hf_data_container
        # TODO in future version -> maybe regex on kwargs which start with `hf_`
        dc = self._parse_get_trace_props(
            trace,
            hf_x,
            hf_y,
            hf_text,
            hf_hovertext,
            hf_marker_size,
            hf_marker_color,
            check_nans,
        )

        # These traces will determine the autoscale its RANGE!
        #   -> so also store when `limit_to_view` is set.
        if trace["type"].lower() in self._high_frequency_traces:
            n_samples = len(dc.x)
            if n_samples > max_out_s or limit_to_view:
                self._print(
                    f"\t[i] DOWNSAMPLE {trace['name']}\t{n_samples}->{max_out_s}"
                )

                self._hf_data[uuid_str] = self._construct_hf_data_dict(
                    dc,
                    trace=trace,
                    downsampler=downsampler,
                    gap_handler=gap_handler,
                    max_n_samples=max_n_samples,
                )

                # Before we update the trace, we create a new pointer to that trace in
                # which the downsampled data will be stored. This way, the original
                # data of the trace to this `add_trace` method will not be altered.
                # We copy (by reference) all the non-data properties of the trace in
                # the new trace.
                trace = trace._props  # convert the trace into a dict
                # NOTE: there is no need to store `marker` property here.
                # If needed, it will be added  to `trace` via `check_update_trace_data`
                trace = {
                    k: trace[k] for k in set(trace.keys()).difference(set(dc._fields))
                }

                # NOTE:
                # If all the raw data needs to be sent to the javascript, and the trace
                # is high-frequency, this would take significant time!
                # Hence, you first downsample the trace.
                trace = self._check_update_trace_data(trace)
                assert trace is not None
                return super(AbstractFigureAggregator, self).add_traces(
                    [trace], **self._add_trace_to_add_traces_kwargs(trace_kwargs)
                )
            else:
                self._print(f"[i] NOT resampling {trace['name']} - len={n_samples}")
                trace._process_kwargs(**{k: getattr(dc, k) for k in dc._fields})
                return super(AbstractFigureAggregator, self).add_traces(
                    [trace], **self._add_trace_to_add_traces_kwargs(trace_kwargs)
                )

        return super(self._figure_class, self).add_traces(
            [trace], **self._add_trace_to_add_traces_kwargs(trace_kwargs)
        )

    def add_traces(
        self,
        data: List[BaseTraceType | dict] | BaseTraceType | Dict,
        max_n_samples: None | List[int] | int = None,
        downsamplers: None | List[AbstractAggregator] | AbstractAggregator = None,
        gap_handlers: None | List[AbstractGapHandler] | AbstractGapHandler = None,
        limit_to_views: List[bool] | bool = False,
        check_nans: List[bool] | bool = True,
        **traces_kwargs,
    ):
        """Add traces to the figure.

        !!! note

            Make sure to look at the [`add_trace`][figure_resampler.figure_resampler_interface.AbstractFigureAggregator.add_trace] function for more info about
            **speed optimization**, and dealing with not ``high-frequency`` data, but
            still want to resample / limit the data to the front-end view.

        Parameters
        ----------
        data : List[BaseTraceType  |  dict]
            A list of trace specifications to be added.
            Trace specifications may be either:

              - Instances of trace classes from the plotly.graph_objs
                package (e.g plotly.graph_objs.Scatter, plotly.graph_objs.Bar).
              - Dicts where:

                  - The 'type' property specifies the trace type (e.g.
                    'scatter', 'bar', 'area', etc.). If the dict has no 'type'
                    property then 'scatter' is assumed.
                  - All remaining properties are passed to the constructor
                    of the specified trace type.
        max_n_samples : None | List[int] | int, optional
              The maximum number of samples that will be shown for each trace.
              If a single integer is passed, all traces will use this number. If this
              variable is not set; ``_global_n_shown_samples`` will be used.
        downsamplers : None | List[AbstractAggregator] | AbstractAggregator, optional
            The downsampler that will be used to aggregate the traces. If a single
            aggregator is passed, all traces will use this aggregator.
            If this variable is not set, ``_global_downsampler`` will be used.
        gap_handlers : None | List[AbstractGapHandler] | AbstractGapHandler, optional
            The gap handler that will be used to aggregate the traces. If a single
            gap handler is passed, all traces will use this gap handler.
            If this variable is not set, ``_global_gap_handler`` will be used.
        limit_to_views : None | List[bool] | bool, optional
            List of limit_to_view booleans for the added traces. If set to True the
            trace's datapoints will be cut to the corresponding front-end view, even if
            the total number of samples is lower than ``max_n_samples``.
            If a single boolean is passed, all to be added traces will use this value,
            by default False.\n
            Remark that setting this parameter to True ensures that low frequency traces
            are added to the ``hf_data`` property.
        check_nans : None | List[bool] | bool, optional
            List of check_nans booleans for the added traces. If set to True, the
            trace's datapoints will be checked for NaNs. If a single boolean is passed,
            all to be added traces will use this value, by default True.\n
            As this is a costly operation, it is recommended to set this parameter to
            False if the data is known to contain no NaNs (or when the downsampler can
            handle NaNs, e.g., EveryNthPoint). This will considerably speed up the graph
            construction time.
        **traces_kwargs: dict
            Additional trace related keyword arguments.
            e.g.: rows=.., cols=..., secondary_ys=...

            !!! info "See Also"

                [`Figure.add_traces`](https://plotly.com/python-api-reference/generated/plotly.graph_objects.Figure.html#plotly.graph_objects.Figure.add_traces>) docs.

        Returns
        -------
        BaseFigure
            The Figure on which ``add_traces`` was called on; i.e. self.

        """
        # note: Plotly its add_traces also a allows non list-like input e.g. a scatter
        # object; the code below is an exact copy of their internally applied parsing
        if not isinstance(data, (list, tuple)):
            data = [data]

        # Convert each trace into a BaseTraceType object
        data = [
            self._data_validator.validate_coerce(trace)[0]
            if not isinstance(trace, BaseTraceType)
            else trace
            for trace in data
        ]

        # First add a UUID, as each (even the non-hf_data traces), must contain this
        # key for comparison. If the trace already has a UUID, we will keep it.
        for trace in data:
            uuid_str = str(uuid4()) if trace.uid is None else trace.uid
            trace.uid = uuid_str

        # Convert the data properties
        if isinstance(max_n_samples, (int, np.integer)) or max_n_samples is None:
            max_n_samples = [max_n_samples] * len(data)
        if isinstance(downsamplers, AbstractAggregator) or downsamplers is None:
            downsamplers = [downsamplers] * len(data)
        if isinstance(gap_handlers, AbstractGapHandler) or gap_handlers is None:
            gap_handlers = [gap_handlers] * len(data)
        if isinstance(limit_to_views, bool):
            limit_to_views = [limit_to_views] * len(data)
        if isinstance(check_nans, bool):
            check_nans = [check_nans] * len(data)

        zipped = zip(
            data, max_n_samples, downsamplers, gap_handlers, limit_to_views, check_nans
        )
        for (
            i,
            (trace, max_out, downsampler, gap_handler, limit_to_view, check_nan),
        ) in enumerate(zipped):
            if (
                trace.type.lower() not in self._high_frequency_traces
                or self._hf_data.get(trace.uid) is not None
            ):
                continue

            max_out_s = self._global_n_shown_samples if max_out is None else max_out
            if not limit_to_view and (trace.y is None or len(trace.y) <= max_out_s):
                continue

            dc = self._parse_get_trace_props(trace, check_nans=check_nan)
            self._hf_data[trace.uid] = self._construct_hf_data_dict(
                dc,
                trace=trace,
                downsampler=downsampler,
                gap_handler=gap_handler,
                max_n_samples=max_out,
                offset=i,
            )

            # convert the trace into a dict, and only withholds the non-hf props
            trace = trace._props
            trace = {k: trace[k] for k in set(trace.keys()).difference(set(dc._fields))}

            # update the trace data with the HF props
            trace = self._check_update_trace_data(trace)
            assert trace is not None
            data[i] = trace

        return super(self._figure_class, self).add_traces(data, **traces_kwargs)

    def _clear_figure(self):
        """Clear the current figure object its data and layout."""
        self._hf_data = {}
        self.data = []
        self._data = []
        self._layout = {}
        self.layout = {}

    def _copy_hf_data(self, hf_data: dict, adjust_default_values: bool = False) -> dict:
        """Copy (i.e. create a new key reference, not a deep copy) of a hf_data dict.

        Parameters
        ----------
        hf_data : dict
            The hf_data dict, having the trace 'uid' as key and the
            hf-data, together with its aggregation properties as dict-values
        adjust_default_values: bool
            Whether the default values (of the downsampler, max # shown samples) will
            be adjusted according to the values of this object, by default False

        Returns
        -------
        dict
            The copied (& default values adjusted) output dict.

        """
        hf_data_cp = {
            uid: {k: hf_dict[k] for k in set(hf_dict.keys())}
            for uid, hf_dict in hf_data.items()
        }

        # Adjust the default arguments to the current argument values
        if adjust_default_values:
            for hf_props in hf_data_cp.values():
                if hf_props.get("default_downsampler", False):
                    hf_props["downsampler"] = self._global_downsampler
                if hf_props.get("default_gap_handler", False):
                    hf_props["gap_handler"] = self._global_gap_handler
                if hf_props.get("default_n_samples", False):
                    hf_props["max_n_samples"] = self._global_n_shown_samples

        return hf_data_cp

    def replace(self, figure: go.Figure, convert_existing_traces: bool = True):
        """Replace the current figure layout with the passed figure object.

        Parameters
        ----------
        figure: go.Figure
            The figure object which will replace the existing figure.
        convert_existing_traces: bool, Optional
            A bool indicating whether the traces of the passed ``figure`` should be
            resampled, by default True.

        """
        self._clear_figure()
        self.__init__(
            figure=figure,
            convert_existing_traces=convert_existing_traces,
            default_n_shown_samples=self._global_n_shown_samples,
            default_downsampler=self._global_downsampler,
            default_gap_handler=self._global_gap_handler,
            resampled_trace_prefix_suffix=(self._prefix, self._suffix),
            show_mean_aggregation_size=self._show_mean_aggregation_size,
            verbose=self._print_verbose,
        )

<<<<<<< HEAD
    def construct_update_data(
        self, relayout_data: dict, trace_visibility: dict
    ) -> List[dict]:
=======
    def _parse_relayout(self, relayout_dict: dict) -> dict:
        """Update the relayout object so that the autorange will be set to None when
        there are xy-matches.

        Parameters
        ----------
        relayout_dict : dict
            The relayout dictionary.
        """
        # 1. Create a new dict with additional layout updates for the front-end
        extra_layout_updates = {}

        # 1.1. Set autorange to False for each layout item with a specified x-range
        xy_matches = self._re_matches(
            re.compile(r"[xy]axis\d*.range\[\d+]"), relayout_dict.keys()
        )
        for range_change_axis in xy_matches:
            axis = range_change_axis.split(".")[0]
            extra_layout_updates[f"{axis}.autorange"] = None
        return extra_layout_updates

    def construct_update_data(
        self,
        relayout_data: dict,
    ) -> Union[List[dict], dash.no_update]:
>>>>>>> 574904e6
        """Construct the to-be-updated front-end data, based on the layout change.

        Attention
        ---------
        This method is tightly coupled with Dash app callbacks. It takes the front-end
        figure its ``relayoutData`` as input and returns the data which needs to be
        sent tot the ``TraceUpdater`` its ``updateData`` property for that corresponding
        graph.

        Parameters
        ----------
        relayout_data: dict
            A dict containing the ``relayout``-data (a.k.a. changed layout data) of
            the corresponding front-end graph.

        figure: dict
            A dict containing the ``figure``-data (a.k.a. all the data needed to plot traces and style them accordingly) of
            the corresponding front-end graph. Used to determine the current visible state of each trace
            NOTE: there should be a better way to pass ONLY the visible state of the traces to the back-end
                wrap dcc.Graph? => could extract the visible data from the figure before passing it to the callback?

        Returns
        -------
        List[dict]:
            A list of dicts, where each dict-item is a representation of a trace its
            *data* properties which are affected by the front-end layout change. |br|
            In other words, only traces which need to be updated will be sent to the
            front-end. Additionally, each trace-dict withholds the *index* of its
            corresponding position in the ``figure[data]`` array with the ``index``-key
            in each dict.

        """
        if (
            len(trace_visibility["visible"]) == 0
            and len(trace_visibility["invisible"]) == 0
        ):
            visible_trace_idx = [i for i, trace in enumerate(self._data)]
        else:
            visible_trace_idx = trace_visibility["visible"]

        # import json
        # import datetime
        # with open(f'figure_{datetime.datetime.now().strftime("%H_%M")}.json', 'w') as f:
        #     json.dump({"data": figure['data']}, f)
        current_graph = self._get_current_graph()
        updated_trace_indices, cl_k = [], []
        if relayout_data:
            self._print("-" * 100 + "\n", "changed layout", relayout_data)

            cl_k = relayout_data.keys()

            # ------------------ HF DATA aggregation ---------------------
            # 1. Base case - there is a x-range specified in the front-end
            start_matches = self._re_matches(re.compile(r"xaxis\d*.range\[0]"), cl_k)
            stop_matches = self._re_matches(re.compile(r"xaxis\d*.range\[1]"), cl_k)
            if len(start_matches) and len(stop_matches):
                for t_start_key, t_stop_key in zip(start_matches, stop_matches):
                    # Check if the xaxis<NUMB> part of xaxis<NUMB>.[0-1] matches
                    xaxis = t_start_key.split(".")[0]
                    assert xaxis == t_stop_key.split(".")[0]
                    # -> we want to copy the layout on the back-end
                    updated_trace_indices = self._check_update_figure_dict(
                        figure=current_graph,
                        start=relayout_data[t_start_key],
                        stop=relayout_data[t_stop_key],
                        xaxis_filter=xaxis,
                        updated_trace_indices=updated_trace_indices,
                        indices_to_use=visible_trace_idx,
                    )

            # 2. The user clicked on either autorange | reset axes
            autorange_matches = self._re_matches(
                re.compile(r"xaxis\d*.autorange"), cl_k
            )
            spike_matches = self._re_matches(re.compile(r"xaxis\d*.showspikes"), cl_k)
            # 2.1 Reset-axes -> autorange & reset to the global data view
            if len(autorange_matches) and len(spike_matches):
                for autorange_key in autorange_matches:
                    if relayout_data[autorange_key]:
                        xaxis = autorange_key.split(".")[0]
                        updated_trace_indices = self._check_update_figure_dict(
                            current_graph,
                            xaxis_filter=xaxis,
                            updated_trace_indices=updated_trace_indices,
                            indices_to_use=visible_trace_idx,
                        )
            # 2.1. Autorange -> do nothing, the autorange will be applied on the
            #      current front-end view
            elif len(autorange_matches) and not len(spike_matches):
                # PreventUpdate returns a 204 status code response on the
                # relayout post request
                return dash.no_update

        # If we do not have any traces to be updated, we will return an empty
        # request response
        if len(updated_trace_indices) == 0:
            # PreventUpdate returns a 204 status-code response on the relayout post
            # request
            return dash.no_update

        # -------------------- construct callback data --------------------------
        layout_traces_list: List[dict] = []  # the data

        # 1. Create a new dict with additional layout updates for the front-end
        extra_layout_updates = {}

        # 1.1. Set autorange to False for each layout item with a specified x-range
        xy_matches = self._re_matches(re.compile(r"[xy]axis\d*.range\[\d+]"), cl_k)
        for range_change_axis in xy_matches:
            axis = range_change_axis.split(".")[0]
            extra_layout_updates[f"{axis}.autorange"] = False
        layout_traces_list.append(extra_layout_updates)

        # 2. Create the additional trace data for the frond-end
        relevant_keys = ["x", "y", "text", "hovertext", "name"]  # TODO - marker color
        # Note that only updated trace-data will be sent to the client
        for idx in updated_trace_indices:
            trace = current_graph["data"][idx]
            trace_reduced = {k: trace[k] for k in relevant_keys if k in trace}

            # Store the index into the corresponding to-be-sent trace-data so
            # the client front-end can know which trace needs to be updated
            trace_reduced.update({"index": idx})
            layout_traces_list.append(trace_reduced)
        return layout_traces_list

    def construct_invisible_update_data(
        self, visible_update: int, relayout_data, trace_visibility: dict
    ):
        invisible_trace_idx = trace_visibility["invisible"]

        current_graph = self._get_current_graph()
        updated_trace_indices, cl_k = [], []
        if relayout_data:
            self._print("-" * 100 + "\n", "changed layout", relayout_data)

            cl_k = list(relayout_data.keys())

            # ------------------ HF DATA aggregation ---------------------
            # 1. Base case - there is an x-range specified in the front-end
            start_matches = self._re_matches(re.compile(r"xaxis\d*.range\[0]"), cl_k)
            stop_matches = self._re_matches(re.compile(r"xaxis\d*.range\[1]"), cl_k)
            if start_matches and stop_matches:  # when both are not empty
                for t_start_key, t_stop_key in zip(start_matches, stop_matches):
                    # Check if the xaxis<NUMB> part of xaxis<NUMB>.[0-1] matches
                    xaxis = t_start_key.split(".")[0]
                    assert xaxis == t_stop_key.split(".")[0]
                    # -> we want to copy the layout on the back-end
                    updated_trace_indices = self._check_update_figure_dict(
                        figure=current_graph,
                        start=relayout_data[t_start_key],
                        stop=relayout_data[t_stop_key],
                        layout_xaxis_filter=xaxis,
                        updated_trace_indices=updated_trace_indices,
                        indices_to_use=invisible_trace_idx,
                    )

            # 2. The user clicked on either autorange | reset axes
            autorange_matches = self._re_matches(
                re.compile(r"xaxis\d*.autorange"), cl_k
            )
            spike_matches = self._re_matches(re.compile(r"xaxis\d*.showspikes"), cl_k)
            # 2.1 Reset-axes -> autorange & reset to the global data view
            if autorange_matches and spike_matches:  # when both are not empty
                for autorange_key in autorange_matches:
                    if relayout_data[autorange_key]:
                        xaxis = autorange_key.split(".")[0]
                        updated_trace_indices = self._check_update_figure_dict(
                            current_graph,
                            layout_xaxis_filter=xaxis,
                            updated_trace_indices=updated_trace_indices,
                            indices_to_use=invisible_trace_idx,
                        )
            # 2.1. Autorange -> do nothing, the autorange will be applied on the
            #      current front-end view
            elif (
                autorange_matches and not spike_matches
            ):  # when only autorange is not empty
                # PreventUpdate returns a 204 status code response on the
                # relayout post request
                return dash.no_update

        # If we do not have any traces to be updated, we will return an empty
        # request response
        if not updated_trace_indices:  # when updated_trace_indices is empty
            # PreventUpdate returns a 204 status-code response on the relayout post
            # request
            return dash.no_update

        # -------------------- construct callback data --------------------------
        # 1. Create the layout data for the front-end
        layout_traces_list: List[dict] = [relayout_data]

        # 2. Create the additional trace data for the frond-end
        relevant_keys = list(_hf_data_container._fields) + ["name", "marker"]
        # Note that only updated trace-data will be sent to the client
        for idx in updated_trace_indices:
            trace = current_graph["data"][idx]
            # TODO: check if we can reduce even more
            trace_reduced = {k: trace[k] for k in relevant_keys if k in trace}

            # Store the index into the corresponding to-be-sent trace-data so
            # the client front-end can know which trace needs to be updated
            trace_reduced.update({"index": idx})
            layout_traces_list.append(trace_reduced)
        return layout_traces_list

    @staticmethod
    def _parse_dtype_orjson(series: np.ndarray) -> np.ndarray:
        """Verify the orjson compatibility of the series and convert it if needed."""
        # NOTE:
        #    * float16 and float128 aren't supported with latest orjson versions (3.8.1)
        #    * this method assumes that the it will not get a float128 series
        # -> this method can be removed if orjson supports float16
        if series.dtype == np.float16:
            return series.astype(np.float32)
        return series

    @staticmethod
    def _re_matches(regex: re.Pattern, strings: Iterable[str]) -> List[str]:
        """Returns all the items in ``strings`` which regex.match(es) ``regex``."""
        matches = []
        for item in strings:
            m = regex.match(item)
            if m is not None:
                matches.append(m.string)
        # print(f'sorted(matches): {sorted(matches)}')
        return sorted(matches)

    @staticmethod
    def _is_no_update(update_data: Union[List[dict], dash.no_update]) -> bool:
        return update_data is dash.no_update

    # ------------------------------- Magic methods ---------------------------------

    def _get_pr_props_keys(self) -> List[str]:
        """Returns the keys (i.e., the names) of the plotly-resampler properties.

        Note
        ----
        This method is used to serialize the object in the `__reduce__` method.

        """
        return [
            "_hf_data",
            "_global_n_shown_samples",
            "_print_verbose",
            "_show_mean_aggregation_size",
            "_prefix",
            "_suffix",
            "_global_downsampler",
            "_global_gap_handler",
        ]

    def __reduce__(self):
        """Overwrite the reduce method (which is used to support deep copying and
        pickling).

        Note
        ----
        We do not overwrite the `to_dict` method, as this is used to send the figure
        to the frontend (and thus should not capture the plotly-resampler properties).
        """
        _, props = super().__reduce__()
        assert len(props) == 1  # I don't know why this would be > 1
        props = props[0]

        # Add the plotly-resampler properties
        props["pr_props"] = {}
        for k in self._get_pr_props_keys():
            props["pr_props"][k] = getattr(self, k)
        return self.__class__, (props,)  # (props,) to comply with plotly magic<|MERGE_RESOLUTION|>--- conflicted
+++ resolved
@@ -22,12 +22,6 @@
 import plotly.graph_objects as go
 from plotly.basedatatypes import BaseFigure, BaseTraceType
 
-<<<<<<< HEAD
-from ..aggregation import AbstractSeriesAggregator, EfficientLTTB
-from .utils import round_number_str, round_td_str
-
-_hf_data_container = namedtuple("DataContainer", ["x", "y", "text", "hovertext"])
-=======
 from ..aggregation import AbstractAggregator, MedDiffGapHandler, MinMaxLTTB
 from ..aggregation.aggregation_interface import DataPointSelector
 from ..aggregation.gap_handler_interface import AbstractGapHandler
@@ -42,7 +36,6 @@
 _hf_data_container = namedtuple(
     "DataContainer", ["x", "y", "text", "hovertext", "marker_size", "marker_color"]
 )
->>>>>>> 574904e6
 
 
 class AbstractFigureAggregator(BaseFigure, ABC):
@@ -472,28 +465,23 @@
         if updated_trace_indices is None:
             updated_trace_indices = []
 
-<<<<<<< HEAD
         if indices_to_use is None:
             indices_to_use = []
 
-        for idx, trace in enumerate(figure["data"]):
-            # We skip when the trace-idx already has been updated or when it's not due for an update.
-            if idx in updated_trace_indices or idx not in indices_to_use:
-                # print(f'idx {idx} was not resampled')
-=======
         if layout_xaxis_filter is not None:
             layout_trace_mapping = self._layout_xaxis_to_trace_xaxis_mapping()
             # Retrieve the trace xaxis values that are affected by the relayout event
             trace_xaxis_filter: List[str] = layout_trace_mapping[layout_xaxis_filter]
 
         for idx, trace in enumerate(figure["data"]):
-            # We skip when (i) the trace-idx already has been updated or (ii) when
+            # We skip when the trace-idx already has been updated or when it's not due for an update.
+            # We skip when (i) the trace-idx already has been updated, (ii) when
             # there is a layout_xaxis_filter and the trace xaxis is not in the filter
-            if idx in updated_trace_indices or (
+            # or (iii) when its not part of the subset of traces (visible / invisible) to update now
+            if idx in updated_trace_indices or idx not in indices_to_use or (
                 layout_xaxis_filter is not None
                 and trace.get("xaxis", "x") not in trace_xaxis_filter
             ):
->>>>>>> 574904e6
                 continue
 
             # If we managed to find and update the trace, it will return the trace
@@ -1290,11 +1278,6 @@
             verbose=self._print_verbose,
         )
 
-<<<<<<< HEAD
-    def construct_update_data(
-        self, relayout_data: dict, trace_visibility: dict
-    ) -> List[dict]:
-=======
     def _parse_relayout(self, relayout_dict: dict) -> dict:
         """Update the relayout object so that the autorange will be set to None when
         there are xy-matches.
@@ -1317,10 +1300,8 @@
         return extra_layout_updates
 
     def construct_update_data(
-        self,
-        relayout_data: dict,
+        self, relayout_data: dict, trace_visibility: dict
     ) -> Union[List[dict], dash.no_update]:
->>>>>>> 574904e6
         """Construct the to-be-updated front-end data, based on the layout change.
 
         Attention
@@ -1365,93 +1346,6 @@
         # import datetime
         # with open(f'figure_{datetime.datetime.now().strftime("%H_%M")}.json', 'w') as f:
         #     json.dump({"data": figure['data']}, f)
-        current_graph = self._get_current_graph()
-        updated_trace_indices, cl_k = [], []
-        if relayout_data:
-            self._print("-" * 100 + "\n", "changed layout", relayout_data)
-
-            cl_k = relayout_data.keys()
-
-            # ------------------ HF DATA aggregation ---------------------
-            # 1. Base case - there is a x-range specified in the front-end
-            start_matches = self._re_matches(re.compile(r"xaxis\d*.range\[0]"), cl_k)
-            stop_matches = self._re_matches(re.compile(r"xaxis\d*.range\[1]"), cl_k)
-            if len(start_matches) and len(stop_matches):
-                for t_start_key, t_stop_key in zip(start_matches, stop_matches):
-                    # Check if the xaxis<NUMB> part of xaxis<NUMB>.[0-1] matches
-                    xaxis = t_start_key.split(".")[0]
-                    assert xaxis == t_stop_key.split(".")[0]
-                    # -> we want to copy the layout on the back-end
-                    updated_trace_indices = self._check_update_figure_dict(
-                        figure=current_graph,
-                        start=relayout_data[t_start_key],
-                        stop=relayout_data[t_stop_key],
-                        xaxis_filter=xaxis,
-                        updated_trace_indices=updated_trace_indices,
-                        indices_to_use=visible_trace_idx,
-                    )
-
-            # 2. The user clicked on either autorange | reset axes
-            autorange_matches = self._re_matches(
-                re.compile(r"xaxis\d*.autorange"), cl_k
-            )
-            spike_matches = self._re_matches(re.compile(r"xaxis\d*.showspikes"), cl_k)
-            # 2.1 Reset-axes -> autorange & reset to the global data view
-            if len(autorange_matches) and len(spike_matches):
-                for autorange_key in autorange_matches:
-                    if relayout_data[autorange_key]:
-                        xaxis = autorange_key.split(".")[0]
-                        updated_trace_indices = self._check_update_figure_dict(
-                            current_graph,
-                            xaxis_filter=xaxis,
-                            updated_trace_indices=updated_trace_indices,
-                            indices_to_use=visible_trace_idx,
-                        )
-            # 2.1. Autorange -> do nothing, the autorange will be applied on the
-            #      current front-end view
-            elif len(autorange_matches) and not len(spike_matches):
-                # PreventUpdate returns a 204 status code response on the
-                # relayout post request
-                return dash.no_update
-
-        # If we do not have any traces to be updated, we will return an empty
-        # request response
-        if len(updated_trace_indices) == 0:
-            # PreventUpdate returns a 204 status-code response on the relayout post
-            # request
-            return dash.no_update
-
-        # -------------------- construct callback data --------------------------
-        layout_traces_list: List[dict] = []  # the data
-
-        # 1. Create a new dict with additional layout updates for the front-end
-        extra_layout_updates = {}
-
-        # 1.1. Set autorange to False for each layout item with a specified x-range
-        xy_matches = self._re_matches(re.compile(r"[xy]axis\d*.range\[\d+]"), cl_k)
-        for range_change_axis in xy_matches:
-            axis = range_change_axis.split(".")[0]
-            extra_layout_updates[f"{axis}.autorange"] = False
-        layout_traces_list.append(extra_layout_updates)
-
-        # 2. Create the additional trace data for the frond-end
-        relevant_keys = ["x", "y", "text", "hovertext", "name"]  # TODO - marker color
-        # Note that only updated trace-data will be sent to the client
-        for idx in updated_trace_indices:
-            trace = current_graph["data"][idx]
-            trace_reduced = {k: trace[k] for k in relevant_keys if k in trace}
-
-            # Store the index into the corresponding to-be-sent trace-data so
-            # the client front-end can know which trace needs to be updated
-            trace_reduced.update({"index": idx})
-            layout_traces_list.append(trace_reduced)
-        return layout_traces_list
-
-    def construct_invisible_update_data(
-        self, visible_update: int, relayout_data, trace_visibility: dict
-    ):
-        invisible_trace_idx = trace_visibility["invisible"]
-
         current_graph = self._get_current_graph()
         updated_trace_indices, cl_k = [], []
         if relayout_data:
@@ -1475,7 +1369,7 @@
                         stop=relayout_data[t_stop_key],
                         layout_xaxis_filter=xaxis,
                         updated_trace_indices=updated_trace_indices,
-                        indices_to_use=invisible_trace_idx,
+                        indices_to_use=visible_trace_idx,
                     )
 
             # 2. The user clicked on either autorange | reset axes
@@ -1492,7 +1386,7 @@
                             current_graph,
                             layout_xaxis_filter=xaxis,
                             updated_trace_indices=updated_trace_indices,
-                            indices_to_use=invisible_trace_idx,
+                            indices_to_use=visible_trace_idx,
                         )
             # 2.1. Autorange -> do nothing, the autorange will be applied on the
             #      current front-end view
@@ -1520,6 +1414,93 @@
         for idx in updated_trace_indices:
             trace = current_graph["data"][idx]
             # TODO: check if we can reduce even more
+            trace_reduced = {k: trace[k] for k in relevant_keys if k in trace}
+
+            # Store the index into the corresponding to-be-sent trace-data so
+            # the client front-end can know which trace needs to be updated
+            trace_reduced.update({"index": idx})
+            layout_traces_list.append(trace_reduced)
+        return layout_traces_list
+
+    def construct_invisible_update_data(
+        self, visible_update: int, relayout_data, trace_visibility: dict
+    ) -> Union[List[dict], dash.no_update] :
+        invisible_trace_idx = trace_visibility["invisible"]
+
+        current_graph = self._get_current_graph()
+        updated_trace_indices, cl_k = [], []
+        if relayout_data:
+            self._print("-" * 100 + "\n", "changed layout", relayout_data)
+
+            cl_k = relayout_data.keys()
+
+            # ------------------ HF DATA aggregation ---------------------
+            # 1. Base case - there is a x-range specified in the front-end
+            start_matches = self._re_matches(re.compile(r"xaxis\d*.range\[0]"), cl_k)
+            stop_matches = self._re_matches(re.compile(r"xaxis\d*.range\[1]"), cl_k)
+            if len(start_matches) and len(stop_matches):
+                for t_start_key, t_stop_key in zip(start_matches, stop_matches):
+                    # Check if the xaxis<NUMB> part of xaxis<NUMB>.[0-1] matches
+                    xaxis = t_start_key.split(".")[0]
+                    assert xaxis == t_stop_key.split(".")[0]
+                    # -> we want to copy the layout on the back-end
+                    updated_trace_indices = self._check_update_figure_dict(
+                        figure=current_graph,
+                        start=relayout_data[t_start_key],
+                        stop=relayout_data[t_stop_key],
+                        layout_xaxis_filter=xaxis,
+                        updated_trace_indices=updated_trace_indices,
+                        indices_to_use=invisible_trace_idx,
+                    )
+
+            # 2. The user clicked on either autorange | reset axes
+            autorange_matches = self._re_matches(
+                re.compile(r"xaxis\d*.autorange"), cl_k
+            )
+            spike_matches = self._re_matches(re.compile(r"xaxis\d*.showspikes"), cl_k)
+            # 2.1 Reset-axes -> autorange & reset to the global data view
+            if len(autorange_matches) and len(spike_matches):
+                for autorange_key in autorange_matches:
+                    if relayout_data[autorange_key]:
+                        xaxis = autorange_key.split(".")[0]
+                        updated_trace_indices = self._check_update_figure_dict(
+                            current_graph,
+                            layout_xaxis_filter=xaxis,
+                            updated_trace_indices=updated_trace_indices,
+                            indices_to_use=invisible_trace_idx,
+                        )
+            # 2.1. Autorange -> do nothing, the autorange will be applied on the
+            #      current front-end view
+            elif len(autorange_matches) and not len(spike_matches):
+                # PreventUpdate returns a 204 status code response on the
+                # relayout post request
+                return dash.no_update
+
+        # If we do not have any traces to be updated, we will return an empty
+        # request response
+        if len(updated_trace_indices) == 0:
+            # PreventUpdate returns a 204 status-code response on the relayout post
+            # request
+            return dash.no_update
+
+        # -------------------- construct callback data --------------------------
+        layout_traces_list: List[dict] = []  # the data
+
+        # 1. Create a new dict with additional layout updates for the front-end
+        extra_layout_updates = {}
+
+        # 1.1. Set autorange to False for each layout item with a specified x-range
+        xy_matches = self._re_matches(re.compile(r"[xy]axis\d*.range\[\d+]"), cl_k)
+        for range_change_axis in xy_matches:
+            axis = range_change_axis.split(".")[0]
+            extra_layout_updates[f"{axis}.autorange"] = False
+        layout_traces_list.append(extra_layout_updates)
+
+        # 2. Create the additional trace data for the frond-end
+        relevant_keys = ["x", "y", "text", "hovertext", "name"]  # TODO - marker color
+        # Note that only updated trace-data will be sent to the client
+        for idx in updated_trace_indices:
+            trace = current_graph["data"][idx]
             trace_reduced = {k: trace[k] for k in relevant_keys if k in trace}
 
             # Store the index into the corresponding to-be-sent trace-data so
