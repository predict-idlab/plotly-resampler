--- conflicted
+++ resolved
@@ -15,19 +15,10 @@
 import uuid
 import warnings
 from typing import List, Tuple
-<<<<<<< HEAD
-
 
 import dash
 import plotly.graph_objects as go
-from flask_cors import cross_origin
 # from graph_reporter import GraphReporter
-from jupyter_dash import JupyterDash
-=======
-
-import dash
-import plotly.graph_objects as go
->>>>>>> 574904e6
 from plotly.basedatatypes import BaseFigure
 from trace_updater import TraceUpdater
 
@@ -384,7 +375,7 @@
     # TODO: check if i should put the clientside callback to fill the store here or in a different function
     # for now, here
     def register_update_graph_callback(
-        self, app: dash.Dash, graph_id: str, trace_updater_id: str, store_id: str
+        self, app: dash.Dash, graph_id: str, trace_updater_id: str, visibility_store_id: str
     ):
         """Register the [`construct_update_data`][figure_resampler.figure_resampler_interface.AbstractFigureAggregator.construct_update_data] method as callback function to
         the passed dash-app.
@@ -400,7 +391,7 @@
             The id of the ``TraceUpdater`` component. This component is leveraged by
             ``FigureResampler`` to efficiently POST the to-be-updated data to the
             front-end.
-        store_id
+        visibility_store_id
             The id of the ``dcc.Store`` component which holds the indices of the visible
             traces in the client. Leveraged to efficiently perform the asynchronous update of
             the visible and invisible traces of the ``Graph``.
@@ -455,7 +446,7 @@
                 return storeData;
             }
             """,
-            dash.dependencies.Output(store_id, "data"),
+            dash.dependencies.Output(visibility_store_id, "data"),
             dash.dependencies.Input(graph_id, "restyleData"),
             dash.dependencies.State(graph_id, "id"),
         )
@@ -464,7 +455,7 @@
             dash.dependencies.Output(trace_updater_id, "updateData"),
             dash.dependencies.Input(graph_id, "relayoutData"),
             # dash.dependencies.State(graph_id, "restyleData"),
-            dash.dependencies.State(store_id, "data"),
+            dash.dependencies.State(visibility_store_id, "data"),
             prevent_initial_call=True,
         )(self.construct_update_data)
 
@@ -473,7 +464,7 @@
             # dash.dependencies.Input(trace_updater_id, "updateData"),
             dash.dependencies.Input(trace_updater_id, "visibleUpdate"),
             dash.dependencies.State(graph_id, "relayoutData"),
-            dash.dependencies.State(store_id, "data"),
+            dash.dependencies.State(visibility_store_id, "data"),
             prevent_initial_call=True,
         )(self.construct_invisible_update_data)
 
