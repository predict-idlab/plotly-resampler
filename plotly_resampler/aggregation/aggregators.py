# -*- coding: utf-8 -*-
"""Compatible implementation for various aggregation/downsample methods.

"""

from __future__ import annotations

__author__ = "Jonas Van Der Donckt"


import math
from typing import Tuple

import numpy as np
from tsdownsample import (
    EveryNthDownsampler,
    LTTBDownsampler,
    MinMaxDownsampler,
    MinMaxLTTBDownsampler,
)

from ..aggregation.aggregation_interface import DataAggregator, DataPointSelector


<<<<<<< HEAD
# from plotly_resampler.aggregation import AbstractSeriesAggregator

try:
    # The efficient c version of the LTTB algorithm
    from .algorithms.lttb_c import LTTB_core_c as LTTB_core
except (ImportError, ModuleNotFoundError):
    import warnings

    warnings.warn("Could not import lttbc; will use a (slower) python alternative.")
    from .algorithms.lttb_py import LTTB_core_py as LTTB_core
=======
def _to_tsdownsample_args(
    x: np.ndarray | None, y: np.ndarray
) -> Tuple[np.ndarray, ...]:
    """Converts x & y to the arguments expected by tsdownsample."""
    if x is None:
        return (y,)
    return (x, y)
>>>>>>> 574904e6


class LTTB(DataPointSelector):
    """Largest Triangle Three Buckets (LTTB) aggregation method.

    This is arguably the most widely used aggregation method. It is based on the
    effective area of a triangle (inspired from the line simplification domain).
    The algorithm has $O(n)$ complexity, however, for large datasets, it can be much
    slower than other algorithms (e.g. MinMax) due to the higher cost of calculating
    the areas of triangles.

    Thesis: [https://skemman.is/bitstream/1946/15343/3/SS_MSthesis.pdf](https://skemman.is/bitstream/1946/15343/3/SS_MSthesis.pdf) <br/>
    Details on visual representativeness & stability: [https://arxiv.org/abs/2304.00900](https://arxiv.org/abs/2304.00900)

    !!! tip

        `LTTB` doesn't scale super-well when moving to really large datasets, so when
        dealing with more than 1 million samples, you might consider using
        [`MinMaxLTTB`][aggregation.aggregators.MinMaxLTTB].


    !!! note

        * This class is mainly designed to operate on numerical data as LTTB calculates
          distances on the values. <br/>
          When dealing with categories, the data is encoded into its numeric codes,
          these codes are the indices of the category array.
        * To aggregate category data with LTTB, your ``pd.Series`` must be of dtype
          'category'. <br/>

          **tip**:

          if there is an order in your categories, order them that way, LTTB uses
          the ordered category codes values (see bullet above) to calculate distances and
          make aggregation decisions. <br/>
          **code**:
            ```python
                >>> import pandas as pd
                >>> s = pd.Series(["a", "b", "c", "a"])
                >>> cat_type = pd.CategoricalDtype(categories=["b", "c", "a"], ordered=True)
                >>> s_cat = s.astype(cat_type)
            ```
        * `LTTB` has no downsample kwargs, as it cannot be paralellized. Instead, you can
          use the [`MinMaxLTTB`][aggregation.aggregators.MinMaxLTTB] downsampler, which performs
          minmax preselection (in parallel if configured so), followed by LTTB.

    """

    def __init__(self):
        super().__init__(
            y_dtype_regex_list=[rf"{dtype}\d*" for dtype in ("float", "int", "uint")]
            + ["category", "bool"],
        )
        self.downsampler = LTTBDownsampler()

    def _arg_downsample(
        self,
        x: np.ndarray | None,
        y: np.ndarray,
        n_out: int,
    ) -> np.ndarray:
        return self.downsampler.downsample(*_to_tsdownsample_args(x, y), n_out=n_out)


class MinMaxOverlapAggregator(DataPointSelector):
    """Aggregation method which performs binned min-max aggregation over 50% overlapping
    windows.

    ![minmax operator image](https://github.com/predict-idlab/plotly-resampler/blob/main/docs/sphinx/_static/minmax_operator.png)

    In the above image, **bin_size**: represents the size of *(len(series) / n_out)*.
    As the windows have 50% overlap and are consecutive, the min & max values are
    calculated on a windows with size (2x bin-size).

    This is *very* similar to the MinMaxAggregator, emperical results showed no
    observable difference between both approaches.

    !!! note

        This method is implemented in Python (leveraging numpy for vecotrization), but
        is **significantly slower than the MinMaxAggregator** (which is implemented in
        the tsdownsample toolkit in Rust). <br/>
        As such, this class does not support any downsample kwargs.

    !!! note

        This downsampler supports all dtypes.

    """

    def _arg_downsample(
        self,
        x: np.ndarray | None,
        y: np.ndarray,
        n_out: int,
    ) -> np.ndarray:
        # The block size 2x the bin size we also perform the ceil-operation
        # to ensure that the block_size * n_out / 2 < len(x)
        block_size = math.ceil(y.shape[0] / (n_out + 1) * 2)
        argmax_offset = block_size // 2

        # Calculate the offset range which will be added to the argmin and argmax pos
        offset = np.arange(
            0, stop=y.shape[0] - block_size - argmax_offset, step=block_size
        )

        # Calculate the argmin & argmax on the reshaped view of `y` &
        # add the corresponding offset
        argmin = (
            y[: block_size * offset.shape[0]].reshape(-1, block_size).argmin(axis=1)
            + offset
        )
        argmax = (
            y[argmax_offset : block_size * offset.shape[0] + argmax_offset]
            .reshape(-1, block_size)
            .argmax(axis=1)
            + offset
            + argmax_offset
        )

        # Sort the argmin & argmax (where we append the first and last index item)
        return np.unique(np.concatenate((argmin, argmax, [0, y.shape[0] - 1])))


class MinMaxAggregator(DataPointSelector):
    """Aggregation method which performs binned min-max aggregation over fully
    overlapping windows.

    This is arguably the most computational efficient downsampling method, as it only
    performs (non-expensive) comparisons on the data in a single pass.

    Details on visual representativeness & stability: [https://arxiv.org/abs/2304.00900](https://arxiv.org/abs/2304.00900)

    !!! note

        This method is rather efficient when scaling to large data sizes and can be used
        as a data-reduction step before feeding it to the [`LTTB`][aggregation.aggregators.LTTB]
        algorithm, as [`MinMaxLTTB`][aggregation.aggregators.MinMaxLTTB] does with the
        [`MinMaxOverlapAggregator`][aggregation.aggregators.MinMaxOverlapAggregator].

    """

    def __init__(self, **downsample_kwargs):
        """
        Parameters
        ----------
        **downsample_kwargs
            Keyword arguments passed to the :class:`MinMaxDownsampler`.
            - The `parallel` argument is set to False by default.

        """
        # this downsampler supports all dtypes
        super().__init__(**downsample_kwargs)
        self.downsampler = MinMaxDownsampler()

    def _arg_downsample(
        self,
        x: np.ndarray | None,
        y: np.ndarray,
        n_out: int,
    ) -> np.ndarray:
        return self.downsampler.downsample(
            *_to_tsdownsample_args(x, y), n_out=n_out, **self.downsample_kwargs
        )


class MinMaxLTTB(DataPointSelector):
    """Efficient version off LTTB by first reducing really large datasets with
    the [`MinMaxAggregator`][aggregation.aggregators.MinMaxAggregator] and then further aggregating the
    reduced result with [`LTTB`][aggregation.aggregators.LTTB].

    Starting from 10M data points, this method performs the MinMax-prefetching of data
    points to enhance computational efficiency.

    Inventors: Jonas & Jeroen Van Der Donckt - 2022

    Paper: [https://arxiv.org/pdf/2305.00332.pdf](https://arxiv.org/pdf/2305.00332.pdf)
    """

    def __init__(self, minmax_ratio: int = 4, **downsample_kwargs):
        """
        Parameters
        ----------
        minmax_ratio: int, optional
            The ratio between the number of data points in the MinMax-prefetching and
            the number of data points that will be outputted by LTTB. By default, 4.
        **downsample_kwargs
            Keyword arguments passed to the `MinMaxLTTBDownsampler`.
            - The `parallel` argument is set to False by default.
            - The `minmax_ratio` argument is set to 4 by default, which was empirically
              proven to be a good default.

        """
        self.minmaxlttb = MinMaxLTTBDownsampler()
        self.minmax_ratio = minmax_ratio

        super().__init__(
            y_dtype_regex_list=[rf"{dtype}\d*" for dtype in ("float", "int", "uint")]
            + ["category", "bool"],
            **downsample_kwargs,
        )

    def _arg_downsample(
        self,
        x: np.ndarray | None,
        y: np.ndarray,
        n_out: int,
    ) -> np.ndarray:
        return self.minmaxlttb.downsample(
            *_to_tsdownsample_args(x, y),
            n_out=n_out,
            minmax_ratio=self.minmax_ratio,
            **self.downsample_kwargs,
        )

<<<<<<< HEAD
        # TODO -> test this with a move of the .so file
        if LTTB_core.__name__ == "LTTB_core_py":
            size_threshold = 1_000_000
=======
>>>>>>> 574904e6

class EveryNthPoint(DataPointSelector):
    """Naive (but fast) aggregator method which returns every N'th point.

    !!! note
        This downsampler supports all dtypes.
    """

    def _arg_downsample(
        self,
        x: np.ndarray | None,
        y: np.ndarray,
        n_out: int,
    ) -> np.ndarray:
        return EveryNthDownsampler().downsample(y, n_out=n_out)


class FuncAggregator(DataAggregator):
    """Aggregator instance which uses the passed aggregation func.

    !!! warning

        The user has total control which `aggregation_func` is passed to this method,
        hence the user should be careful to not make copies of the data, nor write to
        the data. Furthermore, the user should beware of performance issues when
        using more complex aggregation functions.

    !!! warning "Attention"

        The user has total control which `aggregation_func` is passed to this method,
        hence it is the users' responsibility to handle categorical and bool-based
        data types.

    """

    def __init__(
        self,
        aggregation_func,
        x_dtype_regex_list=None,
        y_dtype_regex_list=None,
        **downsample_kwargs,
    ):
        """
        Parameters
        ----------
        aggregation_func: Callable
            The aggregation function which will be applied on each pin.

        """
        self.aggregation_func = aggregation_func
        super().__init__(x_dtype_regex_list, y_dtype_regex_list, **downsample_kwargs)

    def _aggregate(
        self,
        x: np.ndarray | None,
        y: np.ndarray,
        n_out: int,
    ) -> Tuple[np.ndarray, np.ndarray]:
        """Aggregate the data using the object's aggregation function.

        Parameters
        ----------
        x: np.ndarray | None
            The x-values of the data. Can be None if no x-values are available.
        y: np.ndarray
            The y-values of the data.
        n_out: int
            The number of output data points.
        **kwargs
            Additional keyword arguments, which are passed to the aggregation function.

        Returns
        -------
        Tuple[np.ndarray, np.ndarray]
            The aggregated x & y values.
            If `x` is None, then the indices of the first element of each bin is
            returned as x-values.

        """
        # Create an index-estimation for real-time data
        # Add one to the index so it's pointed at the end of the window
        # Note: this can be adjusted to .5 to center the data
        # Multiply it with the group size to get the real index-position
        # TODO: add option to select start / middle / end as index
<<<<<<< HEAD
        idx_locs = (np.arange(len(s_out)) + 1) * group_size
        idx_locs[-1] = len(s) - 1
        return pd.Series(
            index=s.iloc[idx_locs.astype(s.index.dtype)].index.astype(s.index.dtype),
            data=s_out.values,
            name=str(s.name),
            copy=False,
        )


class M4Aggregator(AbstractSeriesAggregator):
    """Aggregation method which performs binned min-max aggregation over fully
    overlapping windows.

    .. note::
        This method is rather efficient when scaling to large data sizes and can be used
        as a data-reduction step before feeding it to the :class:`LTTB <LTTB>`
        algorithm, as :class:`EfficientLTTB <EfficientLTTB>` does with the
        :class:`MinMaxOverlapAggregator <MinMaxOverlapAggregator>`.

    """

    def __init__(self, interleave_gaps: bool = True, nan_position="end"):
        """
        Parameters
        ----------
        interleave_gaps: bool, optional
            Whether None values should be added when there are gaps / irregularly
            sampled data. A quantile-based approach is used to determine the gaps /
            irregularly sampled data. By default, True.
        nan_position: str, optional
            Indicates where nans must be placed when gaps are detected. \n
            If ``'end'``, the first point after a gap will be replaced with a
            nan-value \n
            If ``'begin'``, the last point before a gap will be replaced with a
            nan-value \n
            If ``'both'``, both the encompassing gap datapoints are replaced with
            nan-values \n
            .. note::
                This parameter only has an effect when ``interleave_gaps`` is set
                to *True*.
        dtype_regex_list: List[str], optional
            List containing the regex matching the supported datatypes, by default None.
        """
        # this downsampler supports all pd.Series dtypes
        super().__init__(interleave_gaps, nan_position, dtype_regex_list=None)

    def _aggregate(self, s: pd.Series, n_out: int) -> pd.Series:
        assert n_out % 4 == 0, "n_out must be a multiple of 4"

        s_i = (
            s.index.astype(np.int64)
            if s.index.dtype.type in (np.datetime64, pd.Timestamp)
            else s.index
        )
        print(s_i)

        # Thanks to the `linspace` the data is evenly distributed over the index-range
        # The searchsorted function returns the index positions
        bins = np.searchsorted(s_i, np.linspace(s_i[0], s_i[-1], n_out // 4 + 1))

        rel_idxs = []
        for lower, upper in zip(bins, bins[1:]):
            slice = s.iloc[lower:upper]
            if not len(slice):
                continue

            # calculate the min(idx), argmin(slice), argmax(slice), max(idx)
            rel_idxs.append(slice.index[0])
            rel_idxs.append(slice.idxmin())
            rel_idxs.append(slice.idxmax())
            rel_idxs.append(slice.index[-1])

        return s.loc[np.unique(rel_idxs)]
=======
        if x is None:
            # equidistant index
            idxs = np.linspace(0, len(y), n_out + 1).astype(int)
        else:
            xdt = x.dtype
            if np.issubdtype(xdt, np.datetime64) or np.issubdtype(xdt, np.timedelta64):
                x = x.view("int64")
            # Thanks to `linspace`, the data is evenly distributed over the index-range
            # The searchsorted function returns the index positions
            idxs = np.searchsorted(x, np.linspace(x[0], x[-1], n_out + 1))

        y_agg = np.array(
            [
                self.aggregation_func(y[t0:t1], **self.downsample_kwargs)
                for t0, t1 in zip(idxs[:-1], idxs[1:])
            ]
        )

        if x is not None:
            x_agg = x[idxs[:-1]]
        else:
            # x is None -> return the indices of the first element of each bin
            x_agg = idxs[:-1]

        return x_agg, y_agg
>>>>>>> 574904e6
<|MERGE_RESOLUTION|>--- conflicted
+++ resolved
@@ -22,18 +22,6 @@
 from ..aggregation.aggregation_interface import DataAggregator, DataPointSelector
 
 
-<<<<<<< HEAD
-# from plotly_resampler.aggregation import AbstractSeriesAggregator
-
-try:
-    # The efficient c version of the LTTB algorithm
-    from .algorithms.lttb_c import LTTB_core_c as LTTB_core
-except (ImportError, ModuleNotFoundError):
-    import warnings
-
-    warnings.warn("Could not import lttbc; will use a (slower) python alternative.")
-    from .algorithms.lttb_py import LTTB_core_py as LTTB_core
-=======
 def _to_tsdownsample_args(
     x: np.ndarray | None, y: np.ndarray
 ) -> Tuple[np.ndarray, ...]:
@@ -41,7 +29,6 @@
     if x is None:
         return (y,)
     return (x, y)
->>>>>>> 574904e6
 
 
 class LTTB(DataPointSelector):
@@ -257,12 +244,6 @@
             **self.downsample_kwargs,
         )
 
-<<<<<<< HEAD
-        # TODO -> test this with a move of the .so file
-        if LTTB_core.__name__ == "LTTB_core_py":
-            size_threshold = 1_000_000
-=======
->>>>>>> 574904e6
 
 class EveryNthPoint(DataPointSelector):
     """Naive (but fast) aggregator method which returns every N'th point.
@@ -347,82 +328,6 @@
         # Note: this can be adjusted to .5 to center the data
         # Multiply it with the group size to get the real index-position
         # TODO: add option to select start / middle / end as index
-<<<<<<< HEAD
-        idx_locs = (np.arange(len(s_out)) + 1) * group_size
-        idx_locs[-1] = len(s) - 1
-        return pd.Series(
-            index=s.iloc[idx_locs.astype(s.index.dtype)].index.astype(s.index.dtype),
-            data=s_out.values,
-            name=str(s.name),
-            copy=False,
-        )
-
-
-class M4Aggregator(AbstractSeriesAggregator):
-    """Aggregation method which performs binned min-max aggregation over fully
-    overlapping windows.
-
-    .. note::
-        This method is rather efficient when scaling to large data sizes and can be used
-        as a data-reduction step before feeding it to the :class:`LTTB <LTTB>`
-        algorithm, as :class:`EfficientLTTB <EfficientLTTB>` does with the
-        :class:`MinMaxOverlapAggregator <MinMaxOverlapAggregator>`.
-
-    """
-
-    def __init__(self, interleave_gaps: bool = True, nan_position="end"):
-        """
-        Parameters
-        ----------
-        interleave_gaps: bool, optional
-            Whether None values should be added when there are gaps / irregularly
-            sampled data. A quantile-based approach is used to determine the gaps /
-            irregularly sampled data. By default, True.
-        nan_position: str, optional
-            Indicates where nans must be placed when gaps are detected. \n
-            If ``'end'``, the first point after a gap will be replaced with a
-            nan-value \n
-            If ``'begin'``, the last point before a gap will be replaced with a
-            nan-value \n
-            If ``'both'``, both the encompassing gap datapoints are replaced with
-            nan-values \n
-            .. note::
-                This parameter only has an effect when ``interleave_gaps`` is set
-                to *True*.
-        dtype_regex_list: List[str], optional
-            List containing the regex matching the supported datatypes, by default None.
-        """
-        # this downsampler supports all pd.Series dtypes
-        super().__init__(interleave_gaps, nan_position, dtype_regex_list=None)
-
-    def _aggregate(self, s: pd.Series, n_out: int) -> pd.Series:
-        assert n_out % 4 == 0, "n_out must be a multiple of 4"
-
-        s_i = (
-            s.index.astype(np.int64)
-            if s.index.dtype.type in (np.datetime64, pd.Timestamp)
-            else s.index
-        )
-        print(s_i)
-
-        # Thanks to the `linspace` the data is evenly distributed over the index-range
-        # The searchsorted function returns the index positions
-        bins = np.searchsorted(s_i, np.linspace(s_i[0], s_i[-1], n_out // 4 + 1))
-
-        rel_idxs = []
-        for lower, upper in zip(bins, bins[1:]):
-            slice = s.iloc[lower:upper]
-            if not len(slice):
-                continue
-
-            # calculate the min(idx), argmin(slice), argmax(slice), max(idx)
-            rel_idxs.append(slice.index[0])
-            rel_idxs.append(slice.idxmin())
-            rel_idxs.append(slice.idxmax())
-            rel_idxs.append(slice.index[-1])
-
-        return s.loc[np.unique(rel_idxs)]
-=======
         if x is None:
             # equidistant index
             idxs = np.linspace(0, len(y), n_out + 1).astype(int)
@@ -447,5 +352,4 @@
             # x is None -> return the indices of the first element of each bin
             x_agg = idxs[:-1]
 
-        return x_agg, y_agg
->>>>>>> 574904e6
+        return x_agg, y_agg