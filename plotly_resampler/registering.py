--- conflicted
+++ resolved
@@ -98,17 +98,10 @@
         The mode of the plotly-resampler.
         Possible values are: 'auto', 'figure', 'widget', None.
         If 'auto' is used, the mode is determined based on the environment; if it is in
-<<<<<<< HEAD
-        an iPython environment, the mode is 'widget', otherwise it is 'figure'.
-        If 'figure' is used, all plotly figures are wrapped as FigureResampler objects.
-        If 'widget' is used, all plotly figure widgets are wrapped as
-        FigureWidgetResampler objects (we advise to use this mode in iPython environment
-=======
         an IPython environment, the mode is 'widget', otherwise it is 'figure'.
         If 'figure' is used, all plotly figures are wrapped as FigureResampler objects.
         If 'widget' is used, all plotly figure widgets are wrapped as
         FigureWidgetResampler objects (we advise to use this mode in IPython environment
->>>>>>> 71b4efe7
         with a kernel).
         If None is used, wrapping is done as expected (go.Figure -> FigureResampler,
         go.FigureWidget -> FigureWidgetResampler).
